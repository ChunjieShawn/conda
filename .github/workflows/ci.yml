name: CI tests

on:
  push:
    branches:
      - master
    paths-ignore:
      - "docs/**"
  pull_request:
    paths-ignore:
      - "docs/**"

jobs:
  windows:
    runs-on: windows-2019
    strategy:
      fail-fast: false
      matrix:
<<<<<<< HEAD
        python-version: [3.7, 3.8, 3.9]
        conda-subdir: ["win-64"]
        test-type: ["unit", "integration"]
        test-group: ["1", "2", "3"]
        test-splits: ["3"]
        conda-solver-logic: ["classic"]
        include:
          - python-version: "3.9"
            test-type: "integration"
            conda-solver-logic: "libmamba2"
            test-splits: "3"
            test-group: "1"
          - python-version: "3.9"
            test-type: "integration"
            conda-solver-logic: "libmamba2"
            test-splits: "3"
            test-group: "2"
          - python-version: "3.9"
            test-type: "integration"
            conda-solver-logic: "libmamba2"
            test-splits: "3"
            test-group: "3"
          - python-version: "3.9"
            test-type: "experimental-resolver"
            conda-solver-logic: "libmamba2"
=======
        python-version: ['3.7', '3.8', '3.9']
        conda-subdir: ['win-64']
        test-type: ['unit', 'integration']
        test-group: ['1', '2', '3']
>>>>>>> 09cb6bdd
    env:
      OS: "win-64"
      PYTHON: ${{ matrix.python-version }}
      CONDA_SUBDIR: ${{ matrix.conda-subdir }}
      TEST_SPLITS: ${{ matrix.test-splits }}
      TEST_GROUP: ${{ matrix.test-group }}
      CONDA_SOLVER_LOGIC: ${{ matrix.conda-solver-logic }}
    steps:
      - uses: actions/checkout@v2
        with:
          fetch-depth: 0

      - name: Set temp dirs correctly
        shell: bash -l {0}
        # https://github.com/actions/virtual-environments/issues/712
        run: |
          echo "TMPDIR=$env:USERPROFILE\AppData\Local\Temp" >> $env:GITHUB_ENV
          echo "TEMP=$env:USERPROFILE\AppData\Local\Temp" >> $env:GITHUB_ENV
          echo "TMP=$env:USERPROFILE\AppData\Local\Temp" >> $env:GITHUB_ENV

      - name: Setup environment
        shell: cmd
        run: |
          call .\dev\windows\setup.bat

      - name: Python ${{ matrix.python-version }}, ${{ matrix.conda-subdir }} ${{ matrix.test-type }} tests, group ${{ matrix.test-group }}
        shell: cmd
        run: |
          call .\dev\windows\${{ matrix.test-type }}.bat

      - uses: codecov/codecov-action@v2
        with:
          flags: ${{ matrix.test-type }}
          env_vars: OS,PYTHON

  linux:
    runs-on: ubuntu-latest
    strategy:
      fail-fast: false
      matrix:
        python-version: ["3.7", "3.8", "3.9"]
        test-type: ["unit", "integration"]
        test-group: ["1", "2", "3"]
        test-splits: ["3"]
        conda-solver-logic: ["classic"]
        include:
          - python-version: "3.9"
            test-type: "integration"
            conda-solver-logic: "libmamba2"
            test-splits: "3"
            test-group: "1"
          - python-version: "3.9"
            test-type: "integration"
            conda-solver-logic: "libmamba2"
            test-splits: "3"
            test-group: "2"
          - python-version: "3.9"
            test-type: "integration"
            conda-solver-logic: "libmamba2"
            test-splits: "3"
            test-group: "3"
          - python-version: "3.9"
            test-type: "experimental-resolver"
            conda-solver-logic: "libmamba2"
    env:
      OS: "linux"
      PYTHON: ${{ matrix.python-version }}
      TEST_SPLITS: ${{ matrix.test-splits }}
      TEST_GROUP: ${{ matrix.test-group }}
      CONDA_SOLVER_LOGIC: ${{ matrix.conda-solver-logic }}
    steps:
      - uses: actions/checkout@v2
        with:
          fetch-depth: 0

      - name: Python ${{ matrix.python-version }} ${{ matrix.test_type }} tests, group ${{ matrix.test-group }}
        run: >
          docker run
          --rm -v ${PWD}:/opt/conda-src
          -e TEST_SPLITS
          -e TEST_GROUP
          -e CONDA_SOLVER_LOGIC
          ghcr.io/conda/conda-ci:poc-libsolv-linux-python${{ matrix.python-version }}-mamba
          /opt/conda-src/dev/linux/${{ matrix.test-type }}.sh

      - uses: codecov/codecov-action@v2
        with:
          flags: ${{ matrix.test-type }}
          env_vars: OS,PYTHON

  macos:
    runs-on: macos-latest
    strategy:
      fail-fast: false
      matrix:
        python-version: ['3.9']
        test-type: ['unit', 'integration']
        test-group: ['1', '2', '3']

    env:
      OS: 'macos'
      PYTHON: ${{ matrix.python-version }}
      TEST_SPLITS: 3
      TEST_GROUP: ${{ matrix.test-group }}

    steps:
      - uses: actions/checkout@v2
        with:
          fetch-depth: 0

      # - name: Cache conda
      #   uses: actions/cache@v2
      #   env:
      #     # Increase this value to reset cache if tests/requirements.txt has not changed
      #     CACHE_NUMBER: 0
      #   with:
      #     path: ~/conda_pkgs_dir
      #     key:
      #       ${{ runner.os }}-conda-${{ env.CACHE_NUMBER }}-${{ hashFiles('tests/requirements.txt') }}

      - uses: conda-incubator/setup-miniconda@v2
        with:
          activate-environment: conda-test-env
          miniconda-version: "latest"
          python-version: ${{ matrix.python-version }}
          use-only-tar-bz2: true # IMPORTANT: This needs to be set for caching to work properly!

      - name: Setup environment
        shell: bash -l {0}
        run: |
          # restoring the default for changeps1 to have parity with dev
          conda config --set changeps1 true
          # make sure the caching works correctly
          conda config --set use_only_tar_bz2 true
          # install all test requirements
          conda install --name conda-test-env --yes --file tests/requirements.txt
          conda update openssl ca-certificates certifi

      - name: Python ${{ matrix.python-version }} ${{ matrix.test-type }} tests, group ${{ matrix.test-group }}
        shell: bash -l {0}
        run : |
          ./dev/macos/${{ matrix.test-type }}.sh

      - uses: codecov/codecov-action@v2
        with:
          flags: ${{ matrix.test-type }}
          env_vars: OS,PYTHON<|MERGE_RESOLUTION|>--- conflicted
+++ resolved
@@ -16,38 +16,31 @@
     strategy:
       fail-fast: false
       matrix:
-<<<<<<< HEAD
-        python-version: [3.7, 3.8, 3.9]
-        conda-subdir: ["win-64"]
-        test-type: ["unit", "integration"]
-        test-group: ["1", "2", "3"]
-        test-splits: ["3"]
-        conda-solver-logic: ["classic"]
-        include:
-          - python-version: "3.9"
-            test-type: "integration"
-            conda-solver-logic: "libmamba2"
-            test-splits: "3"
-            test-group: "1"
-          - python-version: "3.9"
-            test-type: "integration"
-            conda-solver-logic: "libmamba2"
-            test-splits: "3"
-            test-group: "2"
-          - python-version: "3.9"
-            test-type: "integration"
-            conda-solver-logic: "libmamba2"
-            test-splits: "3"
-            test-group: "3"
-          - python-version: "3.9"
-            test-type: "experimental-resolver"
-            conda-solver-logic: "libmamba2"
-=======
         python-version: ['3.7', '3.8', '3.9']
         conda-subdir: ['win-64']
         test-type: ['unit', 'integration']
         test-group: ['1', '2', '3']
->>>>>>> 09cb6bdd
+        test-splits: ['3']
+        conda-solver-logic: ['classic']
+        include:
+          - python-version: '3.9'
+            test-type: 'integration'
+            conda-solver-logic: 'libmamba2'
+            test-splits: '3'
+            test-group: '1'
+          - python-version: '3.9'
+            test-type: 'integration'
+            conda-solver-logic: 'libmamba2'
+            test-splits: '3'
+            test-group: '2'
+          - python-version: '3.9'
+            test-type: 'integration'
+            conda-solver-logic: 'libmamba2'
+            test-splits: '3'
+            test-group: '3'
+          - python-version: '3.9'
+            test-type: 'experimental-resolver'
+            conda-solver-logic: 'libmamba2'
     env:
       OS: "win-64"
       PYTHON: ${{ matrix.python-version }}
