env:
  global:
    - PYTHONUNBUFFERED=yes
    - secure: "TyC3F7uBmd4iWLpUyhIDkpRfbhPUmRqFeFhr12VSHfzODQfeLBqB9hHMhhjVLlk1gsQwIXzNDY2X82U83d4gG0X+SEPDUpTimuWc/GJoJLQL4+uyfpS8seQWnxa7ZXkZrUdKb2owHtx+0ESzZwfOg+pd0OxoMenK9bcGo3hZtkk="

git:
  depth: 500

cache:
  directories:
    - $HOME/.cache/pip

before_cache:
  - rm -f $HOME/.cache/pip/log/debug.log


matrix:
  include:
    - env: PYTHON_VERSION=3.6 SUDO=true
      sudo: true
      language: generic
      os: linux
    - env: PYTHON_VERSION=3.4
      sudo: false
      language: generic
      os: linux
    - env: PYTHON_VERSION=2.7
      sudo: false
      language: generic
      os: linux
    - env: FLAKE8=true
      sudo: false
      language: python
      python: '3.5'
      os: linux
    - env: PYTHON_VERSION=3.6 SHELL_INTEGRATION=true
      sudo: false
      language: generic
<<<<<<< HEAD
      os: linux
      addons:
        apt:
          packages:
            - dash
            - zsh
=======
      os: osx
>>>>>>> d3a4f47d
    - env: PYTHON_VERSION=3.6 CONDA_BUILD=2.1.17
      sudo: false
      language: generic
      os: linux
    - env: PYTHON_VERSION=3.6 CONDA_BUILD=3.0.21
      sudo: false
      language: generic
      os: linux
    - env: PYTHON_VERSION=3.6
      sudo: false
      language: generic
      os: osx
  allow_failures:
    - os: osx
    - env: PYTHON_VERSION=3.6 CONDA_BUILD=3.0.21

install:
  - source utils/functions.sh && run_setup

script:
  - source utils/functions.sh && run_tests<|MERGE_RESOLUTION|>--- conflicted
+++ resolved
@@ -36,16 +36,6 @@
     - env: PYTHON_VERSION=3.6 SHELL_INTEGRATION=true
       sudo: false
       language: generic
-<<<<<<< HEAD
-      os: linux
-      addons:
-        apt:
-          packages:
-            - dash
-            - zsh
-=======
-      os: osx
->>>>>>> d3a4f47d
     - env: PYTHON_VERSION=3.6 CONDA_BUILD=2.1.17
       sudo: false
       language: generic
