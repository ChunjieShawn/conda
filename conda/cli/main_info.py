--- conflicted
+++ resolved
@@ -196,14 +196,6 @@
         info_dict['GID'] = os.getegid()
 
     if system:
-<<<<<<< HEAD
-        evars = ['PATH', 'PYTHONPATH', 'PYTHONHOME', 'CONDA_DEFAULT_ENV', 'CONDA_ENVS_PATH']
-
-        if context.platform == 'linux':
-            evars.append('LD_LIBRARY_PATH')
-        elif context.platform == 'osx':
-            evars.append('DYLD_LIBRARY_PATH')
-=======
         evars = {
             'CIO_TEST',
             'CONDA_DEFAULT_ENV',
@@ -222,7 +214,6 @@
 
         evars.update(v for v in os.environ if v.startswith('CONDA_'))
         evars.update(v for v in os.environ if v.startswith('conda_'))
->>>>>>> a8f3ce43
 
         info_dict.update({
             'sys.version': sys.version,
