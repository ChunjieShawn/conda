--- conflicted
+++ resolved
@@ -12,11 +12,8 @@
 import sys
 from textwrap import dedent
 
-<<<<<<< HEAD
-=======
 from .. import __version__
 from ..base.constants import COMPATIBLE_SHELLS, CONDA_HOMEPAGE_URL, DepsModifier, UpdateModifier
->>>>>>> 07fb6337
 from ..common.constants import NULL
 
 log = getLogger(__name__)
@@ -1098,41 +1095,19 @@
     p.add_argument(
         '-o', "--outdated",
         action="store_true",
-<<<<<<< HEAD
-        dest="update_deps",
-        default=NULL,
-        help="Update dependencies. Overrides the value given by "
-             "`conda config --show update_deps`.",
-    )
-    p.add_argument(
-        "--no-update-dependencies", "--no-update-deps",
-        action="store_false",
-        dest="update_deps",
-        default=NULL,
-        help="Don't update dependencies. Overrides the value given by "
-             "`conda config --show update_deps`.",
-=======
         help=SUPPRESS,
     )
     p.add_argument(
         "--spec",
         action="store_true",
         help=SUPPRESS,
->>>>>>> 07fb6337
     )
     p.add_argument(
         "--reverse-dependency",
         action="store_true",
-<<<<<<< HEAD
-        dest="channel_priority",
-        default=NULL,
-        help="Channel priority takes precedence over package version. "
-             "Overrides the value given by `conda config --show channel_priority`."
-=======
         # help="Perform a reverse dependency search. Use 'conda search package --info' "
         #      "to see the dependencies of a package.",
         help=SUPPRESS,  # TODO: re-enable once we have --reverse-dependency working again
->>>>>>> 07fb6337
     )
 
     add_parser_channels(p)
@@ -1184,13 +1159,8 @@
         "--force-reinstall",
         action="store_true",
         default=NULL,
-<<<<<<< HEAD
-        help="Package version takes precedence over channel priority. "
-             "Overrides the value given by `conda config --show channel_priority`."
-=======
         help="Ensure that any user-requested package for the current operation is uninstalled and "
              "reinstalled, even if that package already exists in the environment.",
->>>>>>> 07fb6337
     )
     add_parser_update_modifiers(solver_mode_options)
 
@@ -1221,13 +1191,9 @@
     output_and_prompt_options.add_argument(
         "--download-only",
         action="store_true",
-<<<<<<< HEAD
-        help=SUPPRESS
-=======
         default=NULL,
         help="Solve an environment and ensure package caches are populated, but exit "
              "prior to unlinking and linking packages into the prefix.",
->>>>>>> 07fb6337
     )
     add_parser_show_channel_urls(output_and_prompt_options)
 
@@ -1275,21 +1241,7 @@
         "--no-show-channel-urls",
         action="store_false",
         dest="show_channel_urls",
-<<<<<<< HEAD
-        help="Don't show channel urls. "
-             "Overrides the value given by `conda config --show show_channel_urls`.",
-    )
-
-
-def add_parser_copy(p):
-    p.add_argument(
-        '--copy',
-        action="store_true",
-        default=NULL,
-        help="Install all packages using copies instead of hard- or soft-linking."
-=======
-        help=SUPPRESS,
->>>>>>> 07fb6337
+        help=SUPPRESS,
     )
 
 
@@ -1319,11 +1271,7 @@
     npgroup.add_argument(
         '-p', "--prefix",
         action="store",
-<<<<<<< HEAD
-        help="Full path to environment prefix.",
-=======
         help="Full path to environment location (i.e. prefix).",
->>>>>>> 07fb6337
         metavar='PATH',
     )
 
@@ -1406,22 +1354,12 @@
         dest='channel',  # apparently conda-build uses this; someday rename to channels are remove context.channels alias to channel  # NOQA
         # TODO: if you ever change 'channel' to 'channels', make sure you modify the context.channels property accordingly # NOQA
         action="append",
-<<<<<<< HEAD
-        help="Additional channel to search for packages. These are URLs searched in the order "
-             "they are given (including file:// for local directories).  Then, the defaults "
-             "or channels from .condarc are searched (unless --override-channels is given).  You "
-             "can use 'defaults' to get the default packages for conda, and 'system' to get the "
-             "system packages, which also takes .condarc into account.  You can also use any name "
-             "and the .condarc channel_alias value will be prepended.  The default channel_alias "
-             "is http://conda.anaconda.org/.",
-=======
         help="""Additional channel to search for packages. These are URLs searched in the order
         they are given (including file:// for local directories).  Then, the defaults
         or channels from .condarc are searched (unless --override-channels is given).  You can use
         'defaults' to get the default packages for conda.  You can also use any name and the
         .condarc channel_alias value will be prepended.  The default channel_alias
         is http://conda.anaconda.org/.""",
->>>>>>> 07fb6337
     )
     channel_customization_options.add_argument(
         "--use-local",
