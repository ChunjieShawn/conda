# -*- coding: utf-8 -*-
from __future__ import absolute_import, division, print_function, unicode_literals

from copy import copy
from itertools import chain
from logging import getLogger

from ..base.constants import (DEFAULTS_CHANNEL_NAME, DEFAULT_CHANNELS_UNIX, DEFAULT_CHANNELS_WIN,
                              MAX_CHANNEL_PRIORITY, UNKNOWN_CHANNEL)
from ..base.context import context
from ..common.compat import ensure_text_type, isiterable, iteritems, odict, with_metaclass
from ..common.path import is_path, win_path_backout
from ..common.url import (Url, has_scheme, is_url, join_url, path_to_url,
                          split_conda_url_easy_parts, split_scheme_auth_token, urlparse,
                          split_platform)

try:
    from cytoolz.functoolz import excepts
    from cytoolz.itertoolz import concatv, drop
except ImportError:  # pragma: no cover
    from .._vendor.toolz.functoolz import excepts  # NOQA
    from .._vendor.toolz.itertoolz import concatv, drop  # NOQA

log = getLogger(__name__)


<<<<<<< HEAD
=======
# backward compatibility for conda-build
def get_conda_build_local_url():
    return context.local_build_root,


def tokenized_startswith(test_iterable, startswith_iterable):
    return all(t == sw for t, sw in zip(test_iterable, startswith_iterable))


def tokenized_conda_url_startswith(test_url, startswith_url):
    test_url, startswith_url = urlparse(test_url), urlparse(startswith_url)
    if test_url.host != startswith_url.host or test_url.port != startswith_url.port:
        return False
    norm_url_path = lambda url: url.path.strip('/') or '/'
    return tokenized_startswith(norm_url_path(test_url).split('/'),
                                norm_url_path(startswith_url).split('/'))


def _get_channel_for_name(channel_name):
    def _get_channel_for_name_helper(name):
        if name in context.custom_channels:
            return context.custom_channels[name]
        else:
            test_name = name.rsplit('/', 1)[0]  # progressively strip off path segments
            if test_name == name:
                return None
            return _get_channel_for_name_helper(test_name)

    channel = _get_channel_for_name_helper(channel_name)

    if channel is not None:
        # stripping off path threw information away from channel_name (i.e. any potential subname)
        # channel.name *should still be* channel_name
        channel.name = channel_name
        return channel
    else:
        ca = context.channel_alias
        return Channel(scheme=ca.scheme, auth=ca.auth, location=ca.location, token=ca.token,
                       name=channel_name)


def _read_channel_configuration(scheme, host, port, path):
    # return location, name, scheme, auth, token

    path = path and path.rstrip('/')
    test_url = Url(host=host, port=port, path=path).url

    # Step 1. No path given; channel name is None
    if not path:
        return Url(host=host, port=port).url.rstrip('/'), None, scheme or None, None, None

    # Step 2. migrated_custom_channels matches
    for name, location in sorted(context.migrated_custom_channels.items(), reverse=True,
                                 key=lambda x: len(x[0])):
        location, _scheme, _auth, _token = split_scheme_auth_token(location)
        if tokenized_conda_url_startswith(test_url, join_url(location, name)):
            # translate location to new location, with new credentials
            subname = test_url.replace(join_url(location, name), '', 1).strip('/')
            channel_name = join_url(name, subname)
            channel = _get_channel_for_name(channel_name)
            return channel.location, channel_name, channel.scheme, channel.auth, channel.token

    # Step 3. migrated_channel_aliases matches
    for migrated_alias in context.migrated_channel_aliases:
        if test_url.startswith(migrated_alias.location):
            name = test_url.replace(migrated_alias.location, '', 1).strip('/')
            ca = context.channel_alias
            return ca.location, name, ca.scheme, ca.auth, ca.token

    # Step 4. custom_channels matches
    for name, channel in sorted(context.custom_channels.items(), reverse=True,
                                key=lambda x: len(x[0])):
        that_test_url = join_url(channel.location, channel.name)
        if test_url.startswith(that_test_url):
            subname = test_url.replace(that_test_url, '', 1).strip('/')
            return (channel.location, join_url(channel.name, subname), scheme,
                    channel.auth, channel.token)

    # Step 5. channel_alias match
    ca = context.channel_alias
    if ca.location and test_url.startswith(ca.location):
        name = test_url.replace(ca.location, '', 1).strip('/') or None
        return ca.location, name, scheme, ca.auth, ca.token

    # Step 6. not-otherwise-specified file://-type urls
    if host is None:
        # this should probably only happen with a file:// type url
        assert port is None
        location, name = test_url.rsplit('/', 1)
        if not location:
            location = '/'
        _scheme, _auth, _token = 'file', None, None
        return location, name, _scheme, _auth, _token

    # Step 7. fall through to host:port as channel_location and path as channel_name
    return (Url(host=host, port=port).url.rstrip('/'), path.strip('/') or None,
            scheme or None, None, None)


def parse_conda_channel_url(url):
    (scheme, auth, token, platform, package_filename,
     host, port, path, query) = split_conda_url_easy_parts(url, context.known_subdirs)

    # recombine host, port, path to get a channel_name and channel_location
    (channel_location, channel_name, configured_scheme, configured_auth,
     configured_token) = _read_channel_configuration(scheme, host, port, path)

    # if we came out with no channel_location or channel_name, we need to figure it out
    # from host, port, path
    assert channel_location is not None or channel_name is not None

    return Channel(configured_scheme or 'https',
                   auth or configured_auth,
                   channel_location,
                   token or configured_token,
                   channel_name,
                   platform,
                   package_filename)


>>>>>>> 029cb8cc
class ChannelType(type):
    """
    This metaclass does basic caching and enables static constructor method usage with a
    single arg.
    """

    def __call__(cls, *args, **kwargs):
        if len(args) == 1 and not kwargs:
            value = args[0]
            if isinstance(value, Channel):
                return value
            elif value in Channel._cache_:
                return Channel._cache_[value]
            else:
                c = Channel._cache_[value] = Channel.from_value(value)
                return c
        else:
            if 'channels' in kwargs:
                # presence of 'channels' kwarg indicates MultiChannel
                name = kwargs['name']
                channels = tuple(super(ChannelType, cls).__call__(**_kwargs)
                                 for _kwargs in kwargs['channels'])
                return MultiChannel(name, channels)
            else:
                return super(ChannelType, cls).__call__(*args, **kwargs)


@with_metaclass(ChannelType)
class Channel(object):
    """
    Channel:
    scheme <> auth <> location <> token <> channel <> subchannel <> platform <> package_filename

    Package Spec:
    channel <> subchannel <> namespace <> package_name

    """
    _cache_ = {}

    @staticmethod
    def _reset_state():
        Channel._cache_ = {}

    def __init__(self, scheme=None, auth=None, location=None, token=None, name=None,
                 platform=None, package_filename=None):
        self.scheme = scheme
        self.auth = auth
        self.location = location
        self.token = token
        self.name = name
        self.platform = platform
        self.package_filename = package_filename

    @property
    def channel_location(self):
        return self.location

    @property
    def channel_name(self):
        return self.name

    @property
    def subdir(self):
        return self.platform

    @staticmethod
    def from_url(url):
        return parse_conda_channel_url(url)

    @staticmethod
    def from_channel_name(channel_name):
        return _get_channel_for_name(channel_name)

    @staticmethod
    def from_value(value):
        if value in (None, '<unknown>', 'None:///<unknown>', 'None'):
            return Channel(name=UNKNOWN_CHANNEL)
        value = ensure_text_type(value)
        if has_scheme(value):
            if value.startswith('file:'):
                value = win_path_backout(value)
            return Channel.from_url(value)
        elif is_path(value):
            return Channel.from_url(path_to_url(value))
        elif value.endswith('.tar.bz2'):
            if value.startswith('file:'):
                value = win_path_backout(value)
            return Channel.from_url(value)
        else:
            # at this point assume we don't have a bare (non-scheme) url
            #   e.g. this would be bad:  repo.continuum.io/pkgs/free
            _stripped, platform = split_platform(value)
            if _stripped in context.custom_multichannels:
                return MultiChannel(_stripped, context.custom_multichannels[_stripped], platform)
            else:
                return Channel.from_channel_name(value)

    @staticmethod
    def make_simple_channel(channel_alias, channel_url, name=None):
        ca = channel_alias
        test_url, scheme, auth, token = split_scheme_auth_token(channel_url)
        if name and scheme:
            return Channel(scheme=scheme, auth=auth, location=test_url, token=token,
                           name=name.strip('/'))
        if scheme:
            if ca.location and test_url.startswith(ca.location):
                location, name = ca.location, test_url.replace(ca.location, '', 1)
            else:
                url_parts = urlparse(test_url)
                location, name = Url(host=url_parts.host, port=url_parts.port).url, url_parts.path
            return Channel(scheme=scheme, auth=auth, location=location, token=token,
                           name=name.strip('/'))
        else:
            return Channel(scheme=ca.scheme, auth=ca.auth, location=ca.location, token=ca.token,
                           name=name and name.strip('/') or channel_url.strip('/'))

    @property
    def canonical_name(self):
        for multiname, channels in iteritems(context.custom_multichannels):
            for channel in channels:
                if self.name == channel.name:
                    return multiname

        for that_name in context.custom_channels:
            if self.name and tokenized_startswith(self.name.split('/'), that_name.split('/')):
                return self.name

        if any(c.location == self.location
               for c in concatv((context.channel_alias,), context.migrated_channel_aliases)):
            return self.name

        # fall back to the equivalent of self.base_url
        # re-defining here because base_url for MultiChannel is None
        if self.scheme:
            return "%s://%s" % (self.scheme, join_url(self.location, self.name))
        else:
            return join_url(self.location, self.name).lstrip('/')

    def urls(self, with_credentials=False, subdirs=None):
        if subdirs is None:
            subdirs = context.subdirs

        assert isiterable(subdirs), subdirs  # subdirs must be a non-string iterable

        if self.canonical_name == UNKNOWN_CHANNEL:
            return Channel(DEFAULTS_CHANNEL_NAME).urls(with_credentials, subdirs)

        base = [self.location]
        if with_credentials and self.token:
            base.extend(['t', self.token])
        base.append(self.name)
        base = join_url(*base)

        def _platforms():
            if self.platform:
                yield self.platform
                if self.platform != 'noarch':
                    yield 'noarch'
            else:
                for subdir in subdirs:
                    yield subdir

        bases = (join_url(base, p) for p in _platforms())

        if with_credentials and self.auth:
            return ["%s://%s@%s" % (self.scheme, self.auth, b) for b in bases]
        else:
            return ["%s://%s" % (self.scheme, b) for b in bases]

    def url(self, with_credentials=False):
        if self.canonical_name == UNKNOWN_CHANNEL:
            return None

        base = [self.location]
        if with_credentials and self.token:
            base.extend(['t', self.token])
        base.append(self.name)
        if self.platform:
            base.append(self.platform)
            if self.package_filename:
                base.append(self.package_filename)
        else:
            first_non_noarch = next((s for s in context.subdirs if s != 'noarch'), 'noarch')
            base.append(first_non_noarch)

        base = join_url(*base)

        if with_credentials and self.auth:
            return "%s://%s@%s" % (self.scheme, self.auth, base)
        else:
            return "%s://%s" % (self.scheme, base)

    @property
    def base_url(self):
        if self.canonical_name == UNKNOWN_CHANNEL:
            return None
        return "%s://%s" % (self.scheme, join_url(self.location, self.name))

    def __str__(self):
        return self.base_url or ""

    def __repr__(self):
        return ("Channel(scheme=%r, auth=%r, location=%r, token=%r, name=%r, platform=%r, "
                "package_filename=%r)" % (self.scheme,
                                          self.auth and "%s:<PASSWORD>" % self.auth.split(':')[0],
                                          self.location,
                                          self.token and "<TOKEN>",
                                          self.name,
                                          self.platform,
                                          self.package_filename))

    def __eq__(self, other):
        if isinstance(other, Channel):
            return self.location == other.location and self.name == other.name
        else:
            try:
                _other = Channel(other)
                return self.location == _other.location and self.name == _other.name
            except Exception as e:
                log.debug("%r", e)
                return False

    def __hash__(self):
        return hash((self.location, self.name))

    def __nonzero__(self):
        return any((self.location, self.name))

    def __bool__(self):
        return self.__nonzero__()

    def __json__(self):
        return self.__dict__

    @property
    def url_channel_wtf(self):
        return self.base_url, self.canonical_name

    def dump(self):
        return {
            "scheme": self.scheme,
            "auth": self.auth,
            "location": self.location,
            "token": self.token,
            "name": self.name,
            "platform": self.platform,
            "package_filename": self.package_filename,
        }


class MultiChannel(Channel):

    def __init__(self, name, channels, platform=None):
        self.name = name
        self.location = None

        if platform:
            c_dicts = tuple(c.dump() for c in channels)
            any(cd.update(platform=platform) for cd in c_dicts)
            self._channels = tuple(Channel(**cd) for cd in c_dicts)
        else:
            self._channels = channels

        self.scheme = None
        self.auth = None
        self.token = None
        self.platform = platform
        self.package_filename = None

    @property
    def channel_location(self):
        return self.location

    @property
    def canonical_name(self):
        return self.name

    def urls(self, with_credentials=False, subdirs=None):
        _channels = self._channels
        if self.name == 'defaults':
            platform = next((s for s in reversed(subdirs or context.subdirs) if s != 'noarch'), '')
            if platform != context.subdir:
                # necessary shenanigan because different platforms have different default channels
                urls = DEFAULT_CHANNELS_WIN if 'win' in platform else DEFAULT_CHANNELS_UNIX
                ca = context.channel_alias
                _channels = tuple(Channel.make_simple_channel(ca, v) for v in urls)
        return list(chain.from_iterable(c.urls(with_credentials, subdirs) for c in _channels))

    @property
    def base_url(self):
        return None

    def url(self, with_credentials=False):
        return None

    def dump(self):
        return {
            "name": self.name,
            "channels": tuple(c.dump() for c in self._channels)
        }


def tokenized_startswith(test_iterable, startswith_iterable):
    return all(t == sw for t, sw in zip(test_iterable, startswith_iterable))


def tokenized_conda_url_startswith(test_url, startswith_url):
    test_url, startswith_url = urlparse(test_url), urlparse(startswith_url)
    if test_url.host != startswith_url.host or test_url.port != startswith_url.port:
        return False
    norm_url_path = lambda url: url.path.strip('/') or '/'
    return tokenized_startswith(norm_url_path(test_url).split('/'),
                                norm_url_path(startswith_url).split('/'))


def _get_channel_for_name(channel_name):
    def _get_channel_for_name_helper(name):
        if name in context.custom_channels:
            return context.custom_channels[name]
        else:
            test_name = name.rsplit('/', 1)[0]  # progressively strip off path segments
            if test_name == name:
                return None
            return _get_channel_for_name_helper(test_name)

    _stripped, platform = split_platform(channel_name)
    channel = _get_channel_for_name_helper(_stripped)

    if channel is not None:
        # stripping off path threw information away from channel_name (i.e. any potential subname)
        # channel.name *should still be* channel_name
        channel = copy(channel)
        channel.name = channel_name
        if platform:
            channel.platform = platform
        return channel
    else:
        ca = context.channel_alias
        return Channel(scheme=ca.scheme, auth=ca.auth, location=ca.location, token=ca.token,
                       name=_stripped, platform=platform)


def _read_channel_configuration(scheme, host, port, path):
    # return location, name, scheme, auth, token

    path = path and path.rstrip('/')
    test_url = Url(host=host, port=port, path=path).url

    # Step 1. No path given; channel name is None
    if not path:
        return Url(host=host, port=port).url.rstrip('/'), None, scheme or None, None, None

    # Step 2. migrated_custom_channels matches
    for name, location in sorted(context.migrated_custom_channels.items(), reverse=True,
                                 key=lambda x: len(x[0])):
        location, _scheme, _auth, _token = split_scheme_auth_token(location)
        if tokenized_conda_url_startswith(test_url, join_url(location, name)):
            # translate location to new location, with new credentials
            subname = test_url.replace(join_url(location, name), '', 1).strip('/')
            channel_name = join_url(name, subname)
            channel = _get_channel_for_name(channel_name)
            return channel.location, channel_name, channel.scheme, channel.auth, channel.token

    # Step 3. migrated_channel_aliases matches
    for migrated_alias in context.migrated_channel_aliases:
        if test_url.startswith(migrated_alias.location):
            name = test_url.replace(migrated_alias.location, '', 1).strip('/')
            ca = context.channel_alias
            return ca.location, name, ca.scheme, ca.auth, ca.token

    # Step 4. custom_channels matches
    for name, channel in sorted(context.custom_channels.items(), reverse=True,
                                key=lambda x: len(x[0])):
        that_test_url = join_url(channel.location, channel.name)
        if test_url.startswith(that_test_url):
            subname = test_url.replace(that_test_url, '', 1).strip('/')
            return (channel.location, join_url(channel.name, subname), scheme,
                    channel.auth, channel.token)

    # Step 5. channel_alias match
    ca = context.channel_alias
    if ca.location and test_url.startswith(ca.location):
        name = test_url.replace(ca.location, '', 1).strip('/') or None
        return ca.location, name, scheme, ca.auth, ca.token

    # Step 6. not-otherwise-specified file://-type urls
    if host is None:
        # this should probably only happen with a file:// type url
        assert port is None
        location, name = test_url.rsplit('/', 1)
        if not location:
            location = '/'
        _scheme, _auth, _token = 'file', None, None
        return location, name, _scheme, _auth, _token

    # Step 7. fall through to host:port as channel_location and path as channel_name
    #  but bump the first token of paths starting with /conda for compatibility with
    #  Anaconda Enterprise Repository software.
    bump = None
    path_parts = path.strip('/').split('/')
    if path_parts and path_parts[0] == 'conda':
        bump, path = 'conda', '/'.join(drop(1, path_parts))
    return (Url(host=host, port=port, path=bump).url.rstrip('/'), path.strip('/') or None,
            scheme or None, None, None)


def parse_conda_channel_url(url):
    (scheme, auth, token, platform, package_filename,
     host, port, path, query) = split_conda_url_easy_parts(url)

    # recombine host, port, path to get a channel_name and channel_location
    (channel_location, channel_name, configured_scheme, configured_auth,
     configured_token) = _read_channel_configuration(scheme, host, port, path)

    # if we came out with no channel_location or channel_name, we need to figure it out
    # from host, port, path
    assert channel_location is not None or channel_name is not None

    return Channel(configured_scheme or 'https',
                   auth or configured_auth,
                   channel_location,
                   token or configured_token,
                   channel_name,
                   platform,
                   package_filename)


# backward compatibility for conda-build
def get_conda_build_local_url():
    return context.local_build_root,


def prioritize_channels(channels, with_credentials=True, subdirs=None):
    # prioritize_channels returns and OrderedDict with platform-specific channel
    #   urls as the key, and a tuple of canonical channel name and channel priority
    #   number as the value
    # ('https://conda.anaconda.org/conda-forge/osx-64/', ('conda-forge', 1))
    result = odict()
    for channel_priority, chn in enumerate(channels):
        channel = Channel(chn)
        for url in channel.urls(with_credentials, subdirs):
            if url in result:
                continue
            result[url] = channel.canonical_name, min(channel_priority, MAX_CHANNEL_PRIORITY - 1)
    return result


def offline_keep(url):
    return not context.offline or not is_url(url) or url.startswith('file:/')


context.register_reset_callaback(Channel._reset_state)<|MERGE_RESOLUTION|>--- conflicted
+++ resolved
@@ -24,129 +24,6 @@
 log = getLogger(__name__)
 
 
-<<<<<<< HEAD
-=======
-# backward compatibility for conda-build
-def get_conda_build_local_url():
-    return context.local_build_root,
-
-
-def tokenized_startswith(test_iterable, startswith_iterable):
-    return all(t == sw for t, sw in zip(test_iterable, startswith_iterable))
-
-
-def tokenized_conda_url_startswith(test_url, startswith_url):
-    test_url, startswith_url = urlparse(test_url), urlparse(startswith_url)
-    if test_url.host != startswith_url.host or test_url.port != startswith_url.port:
-        return False
-    norm_url_path = lambda url: url.path.strip('/') or '/'
-    return tokenized_startswith(norm_url_path(test_url).split('/'),
-                                norm_url_path(startswith_url).split('/'))
-
-
-def _get_channel_for_name(channel_name):
-    def _get_channel_for_name_helper(name):
-        if name in context.custom_channels:
-            return context.custom_channels[name]
-        else:
-            test_name = name.rsplit('/', 1)[0]  # progressively strip off path segments
-            if test_name == name:
-                return None
-            return _get_channel_for_name_helper(test_name)
-
-    channel = _get_channel_for_name_helper(channel_name)
-
-    if channel is not None:
-        # stripping off path threw information away from channel_name (i.e. any potential subname)
-        # channel.name *should still be* channel_name
-        channel.name = channel_name
-        return channel
-    else:
-        ca = context.channel_alias
-        return Channel(scheme=ca.scheme, auth=ca.auth, location=ca.location, token=ca.token,
-                       name=channel_name)
-
-
-def _read_channel_configuration(scheme, host, port, path):
-    # return location, name, scheme, auth, token
-
-    path = path and path.rstrip('/')
-    test_url = Url(host=host, port=port, path=path).url
-
-    # Step 1. No path given; channel name is None
-    if not path:
-        return Url(host=host, port=port).url.rstrip('/'), None, scheme or None, None, None
-
-    # Step 2. migrated_custom_channels matches
-    for name, location in sorted(context.migrated_custom_channels.items(), reverse=True,
-                                 key=lambda x: len(x[0])):
-        location, _scheme, _auth, _token = split_scheme_auth_token(location)
-        if tokenized_conda_url_startswith(test_url, join_url(location, name)):
-            # translate location to new location, with new credentials
-            subname = test_url.replace(join_url(location, name), '', 1).strip('/')
-            channel_name = join_url(name, subname)
-            channel = _get_channel_for_name(channel_name)
-            return channel.location, channel_name, channel.scheme, channel.auth, channel.token
-
-    # Step 3. migrated_channel_aliases matches
-    for migrated_alias in context.migrated_channel_aliases:
-        if test_url.startswith(migrated_alias.location):
-            name = test_url.replace(migrated_alias.location, '', 1).strip('/')
-            ca = context.channel_alias
-            return ca.location, name, ca.scheme, ca.auth, ca.token
-
-    # Step 4. custom_channels matches
-    for name, channel in sorted(context.custom_channels.items(), reverse=True,
-                                key=lambda x: len(x[0])):
-        that_test_url = join_url(channel.location, channel.name)
-        if test_url.startswith(that_test_url):
-            subname = test_url.replace(that_test_url, '', 1).strip('/')
-            return (channel.location, join_url(channel.name, subname), scheme,
-                    channel.auth, channel.token)
-
-    # Step 5. channel_alias match
-    ca = context.channel_alias
-    if ca.location and test_url.startswith(ca.location):
-        name = test_url.replace(ca.location, '', 1).strip('/') or None
-        return ca.location, name, scheme, ca.auth, ca.token
-
-    # Step 6. not-otherwise-specified file://-type urls
-    if host is None:
-        # this should probably only happen with a file:// type url
-        assert port is None
-        location, name = test_url.rsplit('/', 1)
-        if not location:
-            location = '/'
-        _scheme, _auth, _token = 'file', None, None
-        return location, name, _scheme, _auth, _token
-
-    # Step 7. fall through to host:port as channel_location and path as channel_name
-    return (Url(host=host, port=port).url.rstrip('/'), path.strip('/') or None,
-            scheme or None, None, None)
-
-
-def parse_conda_channel_url(url):
-    (scheme, auth, token, platform, package_filename,
-     host, port, path, query) = split_conda_url_easy_parts(url, context.known_subdirs)
-
-    # recombine host, port, path to get a channel_name and channel_location
-    (channel_location, channel_name, configured_scheme, configured_auth,
-     configured_token) = _read_channel_configuration(scheme, host, port, path)
-
-    # if we came out with no channel_location or channel_name, we need to figure it out
-    # from host, port, path
-    assert channel_location is not None or channel_name is not None
-
-    return Channel(configured_scheme or 'https',
-                   auth or configured_auth,
-                   channel_location,
-                   token or configured_token,
-                   channel_name,
-                   platform,
-                   package_filename)
-
-
->>>>>>> 029cb8cc
 class ChannelType(type):
     """
     This metaclass does basic caching and enables static constructor method usage with a
@@ -555,7 +432,7 @@
 
 def parse_conda_channel_url(url):
     (scheme, auth, token, platform, package_filename,
-     host, port, path, query) = split_conda_url_easy_parts(url)
+     host, port, path, query) = split_conda_url_easy_parts(url, context.known_subdirs)
 
     # recombine host, port, path to get a channel_name and channel_location
     (channel_location, channel_name, configured_scheme, configured_auth,
