from __future__ import absolute_import, division, print_function

import logging
import re
<<<<<<< HEAD
from collections import defaultdict
from conda.base.constants import DEFAULTS
from conda.models.dist import Dist
from conda.models.record import Record
=======
>>>>>>> 8bdecfb3
from itertools import chain

from .base.context import context
from .compat import iteritems, iterkeys, itervalues, string_types, text_type
from .console import setup_handlers
from .exceptions import CondaValueError, NoPackagesFoundError, UnsatisfiableError
from .logic import Clauses, minimal_unsatisfiable_subset
from .models.channel import Channel
from .toposort import toposort
from .version import VersionSpec, normalized_version

log = logging.getLogger(__name__)
dotlog = logging.getLogger('dotupdate')
stdoutlog = logging.getLogger('stdoutlog')
stderrlog = logging.getLogger('stderrlog')
setup_handlers()


# used in conda build
Unsatisfiable = UnsatisfiableError
NoPackagesFound = NoPackagesFoundError

def dashlist(iter):
    return ''.join('\n  - ' + str(x) for x in iter)


class MatchSpec(object):
    def __new__(cls, spec, target=Ellipsis, optional=Ellipsis, normalize=False):
        if isinstance(spec, cls):
            if target is Ellipsis and optional is Ellipsis and not normalize:
                return spec
            target = spec.target if target is Ellipsis else target
            optional = spec.optional if optional is Ellipsis else optional
            spec = spec.spec
        self = object.__new__(cls)
        self.target = None if target is Ellipsis else target
        self.optional = False if optional is Ellipsis else bool(optional)
        spec, _, oparts = spec.partition('(')
        if oparts:
            if oparts.strip()[-1] != ')':
                raise CondaValueError("Invalid MatchSpec: %s" % spec)
            for opart in oparts.strip()[:-1].split(','):
                if opart == 'optional':
                    self.optional = True
                elif opart.startswith('target='):
                    self.target = opart.split('=')[1].strip()
                else:
                    raise CondaValueError("Invalid MatchSpec: %s" % spec)
        spec = self.spec = spec.strip()
        parts = spec.split()
        nparts = len(parts)
        assert 1 <= nparts <= 3, repr(spec)
        self.name = parts[0]
        if nparts == 1:
            self.match_fast = self._match_any
            self.strictness = 1
            return self
        self.strictness = 2
        vspec = VersionSpec(parts[1])
        if vspec.is_exact():
            if nparts > 2 and '*' not in parts[2]:
                self.version, self.build = parts[1:]
                self.match_fast = self._match_exact
                self.strictness = 3
                return self
            if normalize and not parts[1].endswith('*'):
                parts[1] += '*'
                vspec = VersionSpec(parts[1])
                self.spec = ' '.join(parts)
        self.version = vspec
        if nparts == 2:
            self.match_fast = self._match_version
        else:
            rx = r'^(?:%s)$' % parts[2].replace('*', r'.*')
            self.build = re.compile(rx)
            self.match_fast = self._match_full
        return self

    def is_exact(self):
        return self.match_fast == self._match_exact

    def is_simple(self):
        return self.match_fast == self._match_any

    def _match_any(self, verison, build):
        return True

    def _match_version(self, version, build):
        return self.version.match(version)

    def _match_exact(self, version, build):
        return build == self.build and self.version == version

    def _match_full(self, version, build):
        return self.build.match(build) and self.version.match(version)

    def match(self, info):
        if type(info) is dict:
            name = info.get('name')
            version = info.get('version')
            build = info.get('build')
        else:
            d = Dist(info[:-8])
            name, version, build, schannel = d.package_name, d.version, d.build_string, d.channel
        if name != self.name:
            return False
        return self.match_fast(version, build)

    def to_filename(self):
        if self.is_exact() and not self.optional:
            return self.name + '-%s-%s.tar.bz2' % (self.version, self.build)
        else:
            return None

    def __eq__(self, other):
        return (type(other) is MatchSpec and
                (self.spec, self.optional, self.target) ==
                (other.spec, other.optional, other.target))

    def __hash__(self):
        return hash(self.spec)

    def __repr__(self):
        return "MatchSpec('%s')" % self.__str__()

    def __str__(self):
        res = self.spec
        if self.optional or self.target:
            args = []
            if self.optional:
                args.append('optional')
            if self.target:
                args.append('target='+self.target)
            res = '%s (%s)' % (res, ','.join(args))
        return res


class Package(object):
    """
    The only purpose of this class is to provide package objects which
    are sortable.
    """
    def __init__(self, fn, info):
        self.fn = fn.to_filename() if isinstance(fn, Dist) else fn
        self.name = info.get('name')
        self.version = info.get('version')
        self.build = info.get('build')
        self.build_number = info.get('build_number')
        self.channel = info.get('channel')
        self.schannel = info.get('schannel')
        self.priority = info.get('priority', None)
        if self.schannel is None:
            self.schannel = Channel(self.channel).canonical_name
        try:
            self.norm_version = normalized_version(self.version)
        except ValueError:
            stderrlog.error("\nThe following stack trace is in reference to "
                            "package:\n\n\t%s\n\n" % fn)
            raise
        self.info = info

    def _asdict(self):
        result = self.info.dump()
        result['fn'] = self.fn
        result['norm_version'] = str(self.norm_version)
        return result

    def __lt__(self, other):
        if self.name != other.name:
            raise TypeError('cannot compare packages with different '
                            'names: %r %r' % (self.fn, other.fn))
        return ((self.norm_version, self.build_number, self.build) <
                (other.norm_version, other.build_number, other.build))

    def __eq__(self, other):
        if not isinstance(other, Package):
            return False
        if self.name != other.name:
            return False
        return ((self.norm_version, self.build_number, self.build) ==
                (other.norm_version, other.build_number, other.build))

    def __ne__(self, other):
        return not self == other

    def __gt__(self, other):
        return other < self

    def __le__(self, other):
        return not (other < self)

    def __ge__(self, other):
        return not (self < other)


class Resolve(object):

    def __init__(self, index, sort=False, processed=False):
        self.index = index = {dist: record for dist, record in iteritems(index)}
        if not processed:
            for dist, info in iteritems(index.copy()):
                if dist.with_feature_depends:
                    continue
                for fstr in chain(info.get('features', '').split(),
                                  info.get('track_features', '').split(),
                                  context.track_features or ()):
                    self.add_feature(fstr, group=False)
                for fstr in iterkeys(info.get('with_features_depends', {})):
                    index[Dist('%s[%s]' % (dist, fstr))] = info
                    self.add_feature(fstr, group=False)

        groups = {}
        trackers = {}
        installed = set()
        for dist, info in iteritems(index):
            assert info['name'] == dist.package_name
            groups.setdefault(info['name'], []).append(dist)
            for feat in info.get('track_features', '').split():
                trackers.setdefault(feat, []).append(dist)
            if 'link' in info and not dist.with_feature_depends:
                installed.add(dist)

        self.groups = groups  # Dict[package_name, List[Dist]]
        self.installed = installed  # Set[Dist]
        self.trackers = trackers  # Dict[track_feature, List[Dist]]
        self.find_matches_ = {}  # Dict[MatchSpec, List[Dist]]
        self.ms_depends_ = {}  # Dict[Dist, List[MatchSpec]]

        if sort:
            for name, group in iteritems(groups):
                groups[name] = sorted(group, key=self.version_key, reverse=True)

    def add_feature(self, feature_name, group=True):
        feature_dist = Dist(feature_name + '@')
        if feature_dist in self.index:
            return
        info = {
            'name': feature_dist.package_name,
            'channel': '@',
            'priority': 0,
            'version': '0',
            'build_number': 0,
            'fn': feature_dist.to_filename(),
            'build': '0',
            'depends': [],
            'track_features': feature_name,
        }

        self.index[feature_dist] = Record(**info)
        if group:
            self.groups[feature_dist.package_name] = [feature_dist]
            self.trackers[feature_name] = [feature_dist]

    def default_filter(self, features=None, filter=None):
        if filter is None:
            filter = {}
        else:
            filter.clear()
        filter.update({fstr+'@': False for fstr in iterkeys(self.trackers)})
        if features:
            filter.update({fstr+'@': True for fstr in features})
        return filter

    def valid(self, spec, filter):
        """Tests if a package, MatchSpec, or a list of both has satisfiable
        dependencies, assuming cyclic dependencies are always valid.

        Args:
            fkey: a package key, a MatchSpec, or an iterable of these.
            filter: a dictionary of (fkey,valid) pairs, used to consider a subset
                of dependencies, and to eliminate repeated searches.

        Returns:
            True if the full set of dependencies can be satisfied; False otherwise.
            If filter is supplied and update is True, it will be updated with the
            search results.
        """
        def v_(spec):
            return v_ms_(spec) if isinstance(spec, MatchSpec) else v_fkey_(spec)

        def v_ms_(ms):
            return ms.optional or any(v_fkey_(fkey) for fkey in self.find_matches(ms))

        def v_fkey_(fkey):
            val = filter.get(fkey)
            if val is None:
                filter[fkey] = True
                val = filter[fkey] = all(v_ms_(ms) for ms in self.ms_depends(fkey))
            return val

        return v_(spec)

    def invalid_chains(self, spec, filter):
        """Constructs a set of 'dependency chains' for invalid specs.

        A dependency chain is a tuple of MatchSpec objects, starting with
        the requested spec, proceeding down the dependency tree, ending at
        a specification that cannot be satisfied. Uses self.valid_ as a
        filter, both to prevent chains and to allow other routines to
        prune the list of valid packages with additional criteria.

        Args:
            spec: a package key or MatchSpec
            filter: a dictionary of (fkey, valid) pairs to be used when
                testing for package validity.

        Returns:
            A generator of tuples, empty if the MatchSpec is valid.
        """
        def chains_(spec, names):
            if self.valid(spec, filter) or spec.name in names:
                return
            specs = self.find_matches(spec) if isinstance(spec, MatchSpec) else [spec]
            found = False
            for fkey in specs:
                for m2 in self.ms_depends(fkey):
                    for x in chains_(m2, names):
                        found = True
                        yield (spec,) + x
            if not found:
                yield (spec,)
        return chains_(spec, set())

    def verify_specs(self, specs):
        """Perform a quick verification that specs and dependencies are reasonable.

        Args:
            specs: An iterable of strings or MatchSpec objects to be tested.

        Returns:
            Nothing, but if there is a conflict, an error is thrown.

        Note that this does not attempt to resolve circular dependencies.
        """
        spec2 = []
        bad_deps = []
        feats = set()
        for s in specs:
            ms = MatchSpec(s)
            if ms.name[-1] == '@':
                self.add_feature(ms.name[:-1])
                feats.add(ms.name[:-1])
            else:
                spec2.append(ms)
        for ms in spec2:
            filter = self.default_filter(feats)
            bad_deps.extend(self.invalid_chains(ms, filter))
        if bad_deps:
            raise NoPackagesFoundError(bad_deps)
        return spec2, feats

    def find_conflicts(self, specs):
        """Perform a deeper analysis on conflicting specifications, by attempting
        to find the common dependencies that might be the cause of conflicts.

        Args:
            specs: An iterable of strings or MatchSpec objects to be tested.
            It is assumed that the specs conflict.

        Returns:
            Nothing, because it always raises an UnsatisfiableError.

        Strategy:
            If we're here, we know that the specs conflict. This could be because:
            - One spec conflicts with another; e.g.
                  ['numpy 1.5*', 'numpy >=1.6']
            - One spec conflicts with a dependency of another; e.g.
                  ['numpy 1.5*', 'scipy 0.12.0b1']
            - Each spec depends on *the same package* but in a different way; e.g.,
                  ['A', 'B'] where A depends on numpy 1.5, and B on numpy 1.6.
            Technically, all three of these cases can be boiled down to the last
            one if we treat the spec itself as one of the "dependencies". There
            might be more complex reasons for a conflict, but this code only
            considers the ones above.

            The purpose of this code, then, is to identify packages (like numpy
            above) that all of the specs depend on *but in different ways*. We
            then identify the dependency chains that lead to those packages.
        """
        sdeps = {}
        # For each spec, assemble a dictionary of dependencies, with package
        # name as key, and all of the matching packages as values.
        for ms in specs:
            rec = sdeps.setdefault(ms, {})
            slist = [ms]
            while slist:
                ms2 = slist.pop()
                deps = rec.setdefault(ms2.name, set())
                for fkey in self.find_matches(ms2):
                    if fkey not in deps:
                        deps.add(fkey)
                        slist.extend(ms3 for ms3 in self.ms_depends(fkey) if ms3.name != ms.name)
        # Find the list of dependencies they have in common. And for each of
        # *those*, find the individual packages that they all share. Those need
        # to be removed as conflict candidates.
        commkeys = set.intersection(*(set(s.keys()) for s in sdeps.values()))
        commkeys = {k: set.intersection(*(v[k] for v in sdeps.values())) for k in commkeys}
        # and find the dependency chains that lead to them.
        bad_deps = []
        for ms, sdep in iteritems(sdeps):
            filter = {}
            for mn, v in sdep.items():
                if mn != ms.name and mn in commkeys:
                    # Mark this package's "unique" dependencies as invali
                    for fkey in v - commkeys[mn]:
                        filter[fkey] = False
            # Find the dependencies that lead to those invalid choices
            ndeps = set(self.invalid_chains(ms, filter))
            # This may produce some additional invalid chains that we
            # don't care about. Select only those that terminate in our
            # predetermined set of "common" keys.
            ndeps = [nd for nd in ndeps if nd[-1].name in commkeys]
            if ndeps:
                bad_deps.extend(ndeps)
            else:
                # This means the package *itself* was the common conflict.
                bad_deps.append((ms,))
        raise UnsatisfiableError(bad_deps)

    def get_dists(self, specs):
<<<<<<< HEAD
        log.debug('Retrieving packages for: %s', specs)
=======
        log.debug('Retrieving packages for: %s' % (specs,))
>>>>>>> 8bdecfb3

        specs, features = self.verify_specs(specs)
        filter = self.default_filter(features)
        snames = set()

        def filter_group(matches):
            match1 = next(ms for ms in matches)
            name = match1.name
            group = self.groups.get(name, [])

            # Prune packages that don't match any of the patterns
            # or which have unsatisfiable dependencies
            nold = nnew = 0
            for fkey in group:
                if filter.setdefault(fkey, True):
                    nold += 1
                    sat = (self.match_any(matches, fkey) and
                           all(any(filter.get(f2, True) for f2 in self.find_matches(ms))
                               for ms in self.ms_depends(fkey)))
                    filter[fkey] = sat
                    nnew += sat

            reduced = nnew < nold
            if reduced:
<<<<<<< HEAD
                log.debug('%s: pruned from %d -> %d', name, nold, nnew)
            if nnew == 0:
                if name in snames:
                    snames.remove(name)
                bad_deps = [fkey for fkey in bad_deps if self.match_any(matches, fkey)]
                matches = [(ms,) for ms in matches]
                chains = [a + b for a in chains for b in matches] if chains else matches
                if bad_deps:
                    dep2 = set()
                    for fkey in bad_deps:
                        for ms in self.ms_depends(fkey):
                            if not any(filter.get(f2, True) for f2 in self.find_matches(ms)):
                                dep2.add(ms)
                    chains = [a + (b,) for a in chains for b in dep2]
                unsat.update(chains)
                return nnew != 0
            if not reduced and not first:
                return False
=======
                log.debug('%s: pruned from %d -> %d' % (name, nold, nnew))
            if any(ms.optional for ms in matches):
                return reduced
            elif nnew == 0:
                # Indicates that a conflict was found; we can exit early
                return None
>>>>>>> 8bdecfb3

            # Perform the same filtering steps on any dependencies shared across
            # *all* packages in the group. Even if just one of the packages does
            # not have a particular dependency, it must be ignored in this pass.
            if reduced or name not in snames:
                snames.add(name)
                cdeps = {}
                for fkey in group:
                    if filter.get(fkey, True):
                        for m2 in self.ms_depends(fkey):
                            if m2.name[0] != '@' and not m2.optional:
                                cdeps.setdefault(m2.name, []).append(m2)
                for deps in itervalues(cdeps):
                    if len(deps) >= nnew:
                        res = filter_group(set(deps))
                        if res:
                            reduced = True
                        elif res is None:
                            # Indicates that a conflict was found; we can exit early
                            return None

            return reduced

        # Iterate on pruning until no progress is made. We've implemented
        # what amounts to "double-elimination" here; packages get one additional
        # chance after their first "False" reduction. This catches more instances
        # where one package's filter affects another. But we don't have to be
        # perfect about this, so performance matters.
        for iter in range(2):
            snames.clear()
<<<<<<< HEAD
            specs = slist = list(specs)
            onames = set(s.name for s in specs)
            for iter in range(10):
                first = True
                while sum(filter_group([s]) for s in slist) and not unsat:
                    slist = specs + [MatchSpec(n) for n in snames - onames]
                    first = False
                if unsat:
                    return False
                if first and iter:
                    return True
                touched.clear()
                for fstr in features:
                    touched[Dist(fstr+'@')] = True
                for spec in chain(specs, optional):
                    self.touch(spec, touched, filter)
                nfeats = set()
                for fkey, val in iteritems(touched):
                    if val:
                        nfeats.update(self.track_features(fkey))
                if len(nfeats) >= len(feats):
                    return True
                pruned = False
                for feat in feats - nfeats:
                    feats.remove(feat)
                    for fkey in self.trackers[feat]:
                        if filter.get(fkey, True):
                            filter[fkey] = False
                            pruned = True
                if not pruned:
                    return True

        #
        # In the case of a conflict, look for the minimum satisfiable subset
        #

        if not full_prune(specs, optional, features):
            def minsat_prune(specs):
                return full_prune(specs, optional, features)

            save_unsat = set(s for s in unsat if s[0] in specs)
            stderrlog.info('...')
            hint = minimal_unsatisfiable_subset(specs, sat=minsat_prune, log=False)
            save_unsat.update((ms,) for ms in hint)
            raise UnsatisfiableError(save_unsat)

        dists = {fkey: self.index[fkey] for fkey, val in iteritems(touched) if val}
        return dists, list(map(MatchSpec, snames - {ms.name for ms in specs}))
=======
            slist = list(specs)
            found = False
            while slist:
                s = slist.pop()
                found = filter_group([s])
                if found:
                    slist.append(s)
                elif found is None:
                    break
            if found is None:
                filter = self.default_filter(features)
                break

        # Determine all valid packages in the dependency graph
        dists = {}
        slist = list(specs)
        for fstr in features:
            fkey = fstr + '@'
            dists[fkey] = self.index[fkey]
        while slist:
            for fkey in self.find_matches(slist.pop()):
                if dists.get(fkey) is None and self.valid(fkey, filter):
                    dists[fkey] = self.index[fkey]
                    for ms in self.ms_depends(fkey):
                        if ms.name[0] != '@':
                            slist.append(ms)

        return dists
>>>>>>> 8bdecfb3

    def match_any(self, mss, fkey):
        rec = self.index[fkey]
        n, v, b = rec['name'], rec['version'], rec['build']
        return any(n == ms.name and ms.match_fast(v, b) for ms in mss)

    def match(self, ms, fkey):
        return MatchSpec(ms).match(self.index[fkey])

    def match_fast(self, ms, fkey):
        rec = self.index[fkey]
        return ms.match_fast(rec['version'], rec['build'])

    def find_matches(self, ms):
        # returns List[Dist]
        ms = MatchSpec(ms)
        res = self.find_matches_.get(ms, None)
        if res is None:
            if ms.name[0] == '@':
                res = self.trackers.get(ms.name[1:], [])
            else:
                res = self.groups.get(ms.name, [])
                res = [p for p in res if self.match_fast(ms, p)]
            self.find_matches_[ms] = res
        return res

    def ms_depends(self, dist):
        deps = self.ms_depends_.get(dist, None)
        if deps is None:
            rec = self.index[dist]
            if dist.with_feature_depends:
                f2, fstr = Dist(dist.channel, dist.package_name, dist.version, dist.build_string), dist.with_feature_depends
                fdeps = {d.name: d for d in self.ms_depends(f2)}
                for dep in rec['with_features_depends'][fstr[:-1]]:
                    dep = MatchSpec(dep)
                    fdeps[dep.name] = dep
                deps = list(fdeps.values())
            else:
                deps = [MatchSpec(d) for d in rec.get('depends', [])]
            deps.extend(MatchSpec('@'+feat) for feat in self.features(dist))
            self.ms_depends_[dist] = deps
        return deps

    def depends_on(self, spec, target):
        touched = set()
        if isinstance(target, string_types):
            target = (target,)

        def depends_on_(spec):
            if spec.name in target:
                return True
            if spec.name in touched:
                return False
            touched.add(spec.name)
            return any(depends_on_(ms)
                       for fn in self.find_matches(spec)
                       for ms in self.ms_depends(fn))
        return depends_on_(MatchSpec(spec))

    def version_key(self, fkey, vtype=None):
        rec = self.index[fkey]
        cpri = -rec.get('priority', 1)
        ver = normalized_version(rec.get('version', ''))
        bld = rec.get('build_number', 0)
        return (cpri, ver, bld) if context.channel_priority else (ver, cpri, bld)

    def features(self, dist):
        return set(self.index[dist].get('features', '').split())

    def track_features(self, dist):
        return set(self.index[dist].get('track_features', '').split())

    def package_quad(self, dist):
        rec = self.index.get(dist, None)
        if rec is None:
            return dist.package_name, dist.version, dist.build_string, dist.channel
        else:
            return rec['name'], rec['version'], rec['build'], rec.get('schannel', DEFAULTS)

    def package_name(self, dist):
        return dist.package_name

    def get_pkgs(self, ms, emptyok=False):
        ms = MatchSpec(ms)
        pkgs = [Package(dist, self.index[dist]) for dist in self.find_matches(ms)]
        if not pkgs and not emptyok:
            raise NoPackagesFoundError([(ms,)])
        return pkgs

    @staticmethod
    def ms_to_v(ms):
        ms = MatchSpec(ms)
        return '@s@' + ms.spec + ('?' if ms.optional else '')

    def push_MatchSpec(self, C, ms):
        ms = MatchSpec(ms)
        name = self.ms_to_v(ms)
        m = C.from_name(name)
        if m is not None:
            return name
        tgroup = libs = (self.trackers.get(ms.name[1:], []) if ms.name[0] == '@'
                         else self.groups.get(ms.name, []))
        if not ms.is_simple():
            libs = [fkey for fkey in tgroup if self.match_fast(ms, fkey)]
        if len(libs) == len(tgroup):
            if ms.optional:
                m = True
            elif not ms.is_simple():
                m = C.from_name(self.push_MatchSpec(C, ms.name))
        if m is None:
<<<<<<< HEAD
            # If the MatchSpec is optional, then there may be cases where we want
            # to assert that it is *not* True. This requires polarity=None. We do
            # the same for features as well for the same reason.
            polarity = None if ms.optional else True
            libs = [dist.full_name for dist in libs]
            m = C.Any(libs, polarity=None if ms.optional else True)
            if polarity is None and ms.optional:
                # If we've created an optional variable, it works for non-optional too
                ms.optional = False
                C.name_var(m, self.ms_to_v(ms))
=======
            if ms.optional:
                libs.append('!@s@'+ms.name)
            m = C.Any(libs)
>>>>>>> 8bdecfb3
        C.name_var(m, name)
        return name

    def gen_clauses(self):
        C = Clauses()
        for name, group in iteritems(self.groups):
<<<<<<< HEAD
            group = [dist.full_name for dist in group]
            for fkey in group:
                C.new_var(fkey)
            # Install no more than one version of each package
            C.Require(C.AtMostOne, group)
            # Create an on/off variable for the entire group
            name = self.ms_to_v(name)
            C.name_var(C.Any(group, polarity=None, name=name), name+'?')

        # Creates a variable that represents the proposition:
        #    Does the package set include track_feature "feat"?
        for name, group in iteritems(self.trackers):
            group = [dist.full_name for dist in group]
            name = self.ms_to_v('@' + name)
            C.name_var(C.Any(group, polarity=None, name=name), name+'?')

        # Create propositions that assert:
        #     If package "fn" is installed, its dependencie must be satisfied
        for group in itervalues(self.groups):
            for dist in group:
                nkey = C.Not(dist.full_name)
                for ms in self.ms_depends(dist):
                    if not ms.optional:
                        C.Require(C.Or, nkey, self.push_MatchSpec(C, ms))
=======
            # Create one variable for each package
            for fkey in group:
                C.new_var(fkey)
            # Create one variable for the group
            m = C.new_var(self.ms_to_v(name))
            # Exactly one of the package variables, OR
            # the negation of the group variable, is true
            C.Require(C.ExactlyOne, group + [C.Not(m)])
        # If a package is installed, its dependencies must be as well
        for fkey in iterkeys(self.index):
            nkey = C.Not(fkey)
            for ms in self.ms_depends(fkey):
                C.Require(C.Or, nkey, self.push_MatchSpec(C, ms))
>>>>>>> 8bdecfb3
        return C

    def generate_spec_constraints(self, C, specs):
        return [(self.push_MatchSpec(C, ms),) for ms in specs]

    def generate_feature_count(self, C):
        return {self.push_MatchSpec(C, '@'+name): 1 for name in iterkeys(self.trackers)}

    def generate_update_count(self, C, specs):
        return {'!'+ms.target: 1 for ms in specs if ms.target and C.from_name(ms.target)}

    def generate_feature_metric(self, C):
        eq = {}  # a C.minimize() objective: Dict[varname, coeff]
        total = 0
        for name, group in iteritems(self.groups):
            nf = [len(self.features(dist)) for dist in group]
            maxf = max(nf)
            eq.update({dist.full_name: maxf-fc for dist, fc in zip(group, nf) if fc < maxf})
            total += maxf
        return eq, total

    def generate_removal_count(self, C, specs):
        return {'!'+self.push_MatchSpec(C, ms.name): 1 for ms in specs}

    def generate_package_count(self, C, missing):
        return {self.push_MatchSpec(C, nm): 1 for nm in missing}

<<<<<<< HEAD
    def generate_version_metrics(self, C, specs):
        eqv = {}  # a C.minimize() objective: Dict[varname, coeff]
        eqb = {}  # a C.minimize() objective: Dict[varname, coeff]
        sdict = {}  # Dict[package_name, matchspec.target]
=======
    def generate_version_metrics(self, C, specs, include0=False):
        eqv = {}
        eqb = {}
        sdict = {}
>>>>>>> 8bdecfb3
        for s in specs:
            s = MatchSpec(s)  # needed for testing
            rec = sdict.setdefault(s.name, [])
            if s.target:
                rec.append(s.target)
        for name, targets in iteritems(sdict):
            pkgs = [(self.version_key(p), p) for p in self.groups.get(name, [])]
            pkey = None
            for version_key, dist in pkgs:
                if targets and any(dist == t for t in targets):
                    continue
                if pkey is None:
                    iv = ib = 0
                elif pkey[0] != version_key[0] or pkey[1] != version_key[1]:
                    iv += 1
                    ib = 0
                elif pkey[2] != version_key[2]:
                    ib += 1
<<<<<<< HEAD
                if iv:
                    eqv[dist.full_name] = iv
                if ib:
                    eqb[dist.full_name] = ib
                pkey = version_key
=======
                if iv or include0:
                    eqv[npkg] = iv
                if ib or include0:
                    eqb[npkg] = ib
                pkey = nkey
>>>>>>> 8bdecfb3
        return eqv, eqb

    def dependency_sort(self, must_have):
        # must_have: Dict[package_name, Dist]

        if not isinstance(must_have, dict):
            must_have = {self.package_name(dist): dist for dist in must_have}
        digraph = {}
        for key, dist in iteritems(must_have):
            fn = dist.to_filename()
            if fn in self.index:
                depends = set(ms.name for ms in self.ms_depends(fn))
                digraph[key] = depends
        sorted_keys = toposort(digraph)
        must_have = must_have.copy()
        # Take all of the items in the sorted keys
        # Don't fail if the key does not exist
        result = [must_have.pop(key) for key in sorted_keys if key in must_have]
        # Take any key that were not sorted
        result.extend(must_have.values())
        return result

    def explicit(self, specs):
        """
        Given the specifications, return:
          A. if one explicit specification is given, and
             all dependencies of this package are explicit as well ->
             return the filenames of those dependencies (as well as the
             explicit specification)
          B. if not one explicit specifications are given ->
             return the filenames of those (not thier dependencies)
          C. None in all other cases
        """
        specs = list(map(MatchSpec, specs))
        if len(specs) == 1:
            ms = MatchSpec(specs[0])
            fn = ms.to_filename()
            if fn is None:
                return None
            if fn not in self.index:
                return None
            res = [ms2.to_filename() for ms2 in self.ms_depends(fn)]
            res.append(fn)
        else:
            res = [spec.to_filename() for spec in specs if str(spec) != 'conda']

        if None in res:
            return None
        res.sort()
        log.debug('explicit(%r) finished', specs)
        return res

    def sum_matches(self, fn1, fn2):
        return sum(self.match(ms, fn2) for ms in self.ms_depends(fn1))

    def find_substitute(self, installed, features, fn):
        """
        Find a substitute package for `fn` (given `installed` packages)
        which does *NOT* have `features`.  If found, the substitute will
        have the same package name and version and its dependencies will
        match the installed packages as closely as possible.
        If no substitute is found, None is returned.
        """
        d = Dist(fn)
        name, version, unused_build, schannel = d.package_name, d.version, d.build_string, d.channel
        candidates = {}
        for pkg in self.get_pkgs(MatchSpec(name + ' ' + version)):
            fn1 = pkg.fn
            if self.features(fn1).intersection(features):
                continue
            key = sum(self.sum_matches(fn1, fn2) for fn2 in installed)
            candidates[key] = fn1

        if candidates:
            maxkey = max(candidates)
            return candidates[maxkey]
        else:
            return None

    def bad_installed(self, installed, new_specs):
        log.debug('Checking if the current environment is consistent')
        if not installed:
            return None, []
        xtra = []  # List[Dist]
        dists = {}  # Dict[Dist, Record]
        specs = []
        for dist in installed:
            rec = self.index.get(dist)
            if rec is None:
                xtra.append(dist)
            else:
                dists[dist] = rec
                specs.append(MatchSpec(' '.join(self.package_quad(dist)[:3])))
        if xtra:
            log.debug('Packages missing from index: %s', xtra)
        r2 = Resolve(dists, True, True)
        C = r2.gen_clauses()
        constraints = r2.generate_spec_constraints(C, specs)
        try:
            solution = C.sat(constraints)
        except TypeError:
            log.debug('Package set caused an unexpected error, assuming a conflict')
            solution = None
        limit = None
        if not solution or xtra:
            def get_(name, snames):
                if name not in snames:
                    snames.add(name)
                    for fn in self.groups.get(name, []):
                        for ms in self.ms_depends(fn):
                            get_(ms.name, snames)
            snames = set()
            for spec in new_specs:
                get_(MatchSpec(spec).name, snames)
            xtra = [x for x in xtra if x not in snames]
            if xtra or not (solution or all(s.name in snames for s in specs)):
                limit = set(s.name for s in specs if s.name in snames)
                xtra = [dist for dist in (Dist(fn) for fn in installed)
                        if self.package_name(dist) not in snames]
                log.debug('Limiting solver to the following packages: %s', ', '.join(limit))
        if xtra:
            log.debug('Packages to be preserved: %s', xtra)
        return limit, xtra

    def restore_bad(self, pkgs, preserve):
        if preserve:
            sdict = {self.package_name(pkg): pkg for pkg in pkgs}
            pkgs.extend(p for p in preserve if self.package_name(p) not in sdict)

    def install_specs(self, specs, installed, update_deps=True):
        specs = list(map(MatchSpec, specs))
        snames = {s.name for s in specs}
        log.debug('Checking satisfiability of current install')
        limit, preserve = self.bad_installed(installed, specs)
        for pkg in installed:
            if pkg not in self.index:
                continue
            name, version, build, schannel = self.package_quad(pkg)
            if name in snames or limit is not None and name not in limit:
                continue
            # If update_deps=True, set the target package in MatchSpec so that
            # the solver can minimize the version change. If update_deps=False,
            # fix the version and build so that no change is possible.
            if update_deps:
                spec = MatchSpec('%s (target=%s)' % (name, pkg))
            else:
                spec = MatchSpec('%s %s %s' % (name, version, build))
            specs.append(spec)
        return specs, preserve

    def install(self, specs, installed=None, update_deps=True, returnall=False):
        specs, preserve = self.install_specs(specs, installed or [], update_deps)
        pkgs = self.solve(specs, returnall=returnall)
        self.restore_bad(pkgs, preserve)
        return pkgs

    def remove_specs(self, specs, installed):
        # Adding ' @ @' to the MatchSpec forces its removal
        specs = [s if ' ' in s else s + ' @ @' for s in specs]
        specs = [MatchSpec(s, optional=True) for s in specs]
        snames = {s.name for s in specs}
        limit, _ = self.bad_installed(installed, specs)
        preserve = []
        for dist in installed:
            nm, ver, build, schannel = self.package_quad(dist)
            if nm in snames:
                continue
            elif limit is not None:
                preserve.append(dist)
            elif ver:
                specs.append(MatchSpec('%s >=%s' % (nm, ver), optional=True, target=dist.full_name))
            else:
                specs.append(MatchSpec(nm, optional=True, target=dist.full_name))
        return specs, preserve

    def remove(self, specs, installed):
        specs, preserve = self.remove_specs(specs, installed)
        pkgs = self.solve(specs)
        self.restore_bad(pkgs, preserve)
        return pkgs

    def solve(self, specs, returnall=False):
        try:
            stdoutlog.info("Solving package specifications: ")
            log.debug("Solving for %s", specs)

            # Find the compliant packages
            len0 = len(specs)
            specs = list(map(MatchSpec, specs))
            dists = self.get_dists(specs)
            if not dists:
                return False if dists is None else ([[]] if returnall else [])

            # Check if satisfiable
<<<<<<< HEAD
            log.debug('Checking satisfiability')
=======
            def mysat(specs, add_if=False):
                constraints = r2.generate_spec_constraints(C, specs)
                return C.sat(constraints, add_if)
            dotlog.debug('Checking satisfiability')
>>>>>>> 8bdecfb3
            r2 = Resolve(dists, True, True)
            C = r2.gen_clauses()
            solution = mysat(specs, True)
            if not solution:
                specs = minimal_unsatisfiable_subset(specs, sat=mysat)
                self.find_conflicts(specs)

            speco = []  # optional packages
            specr = []  # requested packages
            speca = []  # all other packages
            specm = set(r2.groups)  # missing from specs
            for k, s in enumerate(specs):
                if s.name in specm:
                    specm.remove(s.name)
                if not s.optional:
                    (speca if s.target or k >= len0 else specr).append(s)
                elif any(r2.find_matches(s)):
                    s = MatchSpec(s.name, optional=True, target=s.target)
                    speco.append(s)
                    speca.append(s)
            speca.extend(MatchSpec(s) for s in specm)

            # Removed packages: minimize count
            eq_optional_c = r2.generate_removal_count(C, speco)
            solution, obj7 = C.minimize(eq_optional_c, solution)
            log.debug('Package removal metric: %d', obj7)

            # Requested packages: maximize versions, then builds
            eq_req_v, eq_req_b = r2.generate_version_metrics(C, specr)
            solution, obj3 = C.minimize(eq_req_v, solution)
            solution, obj4 = C.minimize(eq_req_b, solution)
            log.debug('Initial package version/build metrics: %d/%d', obj3, obj4)

            # Track features: minimize feature count
            eq_feature_count = r2.generate_feature_count(C)
            solution, obj1 = C.minimize(eq_feature_count, solution)
            log.debug('Track feature count: %d', obj1)

            # Featured packages: maximize featured package count
            eq_feature_metric, ftotal = r2.generate_feature_metric(C)
            solution, obj2 = C.minimize(eq_feature_metric, solution)
            obj2 = ftotal - obj2
            log.debug('Package feature count: %d', obj2)

            # Dependencies: minimize the number that need upgrading
            eq_u = r2.generate_update_count(C, speca)
            solution, obj50 = C.minimize(eq_u, solution)
            log.debug('Dependency update count: %d', obj50)

            # Remaining packages: maximize versions, then builds
            eq_v, eq_b = r2.generate_version_metrics(C, speca)
            solution, obj5 = C.minimize(eq_v, solution)
            solution, obj6 = C.minimize(eq_b, solution)
            log.debug('Additional package version/build metrics: %d/%d', obj5, obj6)

            # Prune unnecessary packages
            eq_c = r2.generate_package_count(C, specm)
            solution, obj7 = C.minimize(eq_c, solution, trymax=True)
            log.debug('Weak dependency count: %d', obj7)

            def clean(sol):
                return [q for q in (C.from_index(s) for s in sol)
                        if q and q[0] != '!' and '@' not in q]
            log.debug('Looking for alternate solutions')
            nsol = 1
            psolutions = []
            psolution = clean(solution)
            psolutions.append(psolution)
            while True:
                nclause = tuple(C.Not(C.from_name(q)) for q in psolution)
                solution = C.sat((nclause,), True)
                if solution is None:
                    break
                nsol += 1
                if nsol > 10:
                    log.debug('Too many solutions; terminating')
                    break
                psolution = clean(solution)
                psolutions.append(psolution)

            if nsol > 1:
                psols2 = list(map(set, psolutions))
                common = set.intersection(*psols2)
                diffs = [sorted(set(sol) - common) for sol in psols2]
                stdoutlog.info(
                    '\nWarning: %s possible package resolutions '
                    '(only showing differing packages):%s%s' %
                    ('>10' if nsol > 10 else nsol,
                     dashlist(', '.join(diff) for diff in diffs),
                     '\n  ... and others' if nsol > 10 else ''))

            def stripfeat(sol):
                return sol.split('[')[0]
            stdoutlog.info('\n')

            if returnall:
                return [sorted(Dist(stripfeat(dname)) for dname in psol) for psol in psolutions]
            else:
                return sorted(Dist(stripfeat(dname)) for dname in psolutions[0])

        except:
            stdoutlog.info('\n')
            raise<|MERGE_RESOLUTION|>--- conflicted
+++ resolved
@@ -2,21 +2,17 @@
 
 import logging
 import re
-<<<<<<< HEAD
-from collections import defaultdict
-from conda.base.constants import DEFAULTS
-from conda.models.dist import Dist
-from conda.models.record import Record
-=======
->>>>>>> 8bdecfb3
 from itertools import chain
 
+from .base.constants import DEFAULTS
 from .base.context import context
-from .compat import iteritems, iterkeys, itervalues, string_types, text_type
+from .compat import iteritems, iterkeys, itervalues, string_types
 from .console import setup_handlers
 from .exceptions import CondaValueError, NoPackagesFoundError, UnsatisfiableError
 from .logic import Clauses, minimal_unsatisfiable_subset
 from .models.channel import Channel
+from .models.dist import Dist
+from .models.record import Record
 from .toposort import toposort
 from .version import VersionSpec, normalized_version
 
@@ -429,11 +425,7 @@
         raise UnsatisfiableError(bad_deps)
 
     def get_dists(self, specs):
-<<<<<<< HEAD
         log.debug('Retrieving packages for: %s', specs)
-=======
-        log.debug('Retrieving packages for: %s' % (specs,))
->>>>>>> 8bdecfb3
 
         specs, features = self.verify_specs(specs)
         filter = self.default_filter(features)
@@ -458,33 +450,12 @@
 
             reduced = nnew < nold
             if reduced:
-<<<<<<< HEAD
-                log.debug('%s: pruned from %d -> %d', name, nold, nnew)
-            if nnew == 0:
-                if name in snames:
-                    snames.remove(name)
-                bad_deps = [fkey for fkey in bad_deps if self.match_any(matches, fkey)]
-                matches = [(ms,) for ms in matches]
-                chains = [a + b for a in chains for b in matches] if chains else matches
-                if bad_deps:
-                    dep2 = set()
-                    for fkey in bad_deps:
-                        for ms in self.ms_depends(fkey):
-                            if not any(filter.get(f2, True) for f2 in self.find_matches(ms)):
-                                dep2.add(ms)
-                    chains = [a + (b,) for a in chains for b in dep2]
-                unsat.update(chains)
-                return nnew != 0
-            if not reduced and not first:
-                return False
-=======
                 log.debug('%s: pruned from %d -> %d' % (name, nold, nnew))
             if any(ms.optional for ms in matches):
                 return reduced
             elif nnew == 0:
                 # Indicates that a conflict was found; we can exit early
                 return None
->>>>>>> 8bdecfb3
 
             # Perform the same filtering steps on any dependencies shared across
             # *all* packages in the group. Even if just one of the packages does
@@ -515,56 +486,6 @@
         # perfect about this, so performance matters.
         for iter in range(2):
             snames.clear()
-<<<<<<< HEAD
-            specs = slist = list(specs)
-            onames = set(s.name for s in specs)
-            for iter in range(10):
-                first = True
-                while sum(filter_group([s]) for s in slist) and not unsat:
-                    slist = specs + [MatchSpec(n) for n in snames - onames]
-                    first = False
-                if unsat:
-                    return False
-                if first and iter:
-                    return True
-                touched.clear()
-                for fstr in features:
-                    touched[Dist(fstr+'@')] = True
-                for spec in chain(specs, optional):
-                    self.touch(spec, touched, filter)
-                nfeats = set()
-                for fkey, val in iteritems(touched):
-                    if val:
-                        nfeats.update(self.track_features(fkey))
-                if len(nfeats) >= len(feats):
-                    return True
-                pruned = False
-                for feat in feats - nfeats:
-                    feats.remove(feat)
-                    for fkey in self.trackers[feat]:
-                        if filter.get(fkey, True):
-                            filter[fkey] = False
-                            pruned = True
-                if not pruned:
-                    return True
-
-        #
-        # In the case of a conflict, look for the minimum satisfiable subset
-        #
-
-        if not full_prune(specs, optional, features):
-            def minsat_prune(specs):
-                return full_prune(specs, optional, features)
-
-            save_unsat = set(s for s in unsat if s[0] in specs)
-            stderrlog.info('...')
-            hint = minimal_unsatisfiable_subset(specs, sat=minsat_prune, log=False)
-            save_unsat.update((ms,) for ms in hint)
-            raise UnsatisfiableError(save_unsat)
-
-        dists = {fkey: self.index[fkey] for fkey, val in iteritems(touched) if val}
-        return dists, list(map(MatchSpec, snames - {ms.name for ms in specs}))
-=======
             slist = list(specs)
             found = False
             while slist:
@@ -582,18 +503,17 @@
         dists = {}
         slist = list(specs)
         for fstr in features:
-            fkey = fstr + '@'
-            dists[fkey] = self.index[fkey]
+            dist = Dist(fstr + '@')
+            dists[dist] = self.index[dist]
         while slist:
-            for fkey in self.find_matches(slist.pop()):
-                if dists.get(fkey) is None and self.valid(fkey, filter):
-                    dists[fkey] = self.index[fkey]
-                    for ms in self.ms_depends(fkey):
+            for dist in self.find_matches(slist.pop()):
+                if dists.get(dist) is None and self.valid(dist, filter):
+                    dists[dist] = self.index[dist]
+                    for ms in self.ms_depends(dist):
                         if ms.name[0] != '@':
                             slist.append(ms)
 
         return dists
->>>>>>> 8bdecfb3
 
     def match_any(self, mss, fkey):
         rec = self.index[fkey]
@@ -704,54 +624,17 @@
             elif not ms.is_simple():
                 m = C.from_name(self.push_MatchSpec(C, ms.name))
         if m is None:
-<<<<<<< HEAD
-            # If the MatchSpec is optional, then there may be cases where we want
-            # to assert that it is *not* True. This requires polarity=None. We do
-            # the same for features as well for the same reason.
-            polarity = None if ms.optional else True
-            libs = [dist.full_name for dist in libs]
-            m = C.Any(libs, polarity=None if ms.optional else True)
-            if polarity is None and ms.optional:
-                # If we've created an optional variable, it works for non-optional too
-                ms.optional = False
-                C.name_var(m, self.ms_to_v(ms))
-=======
             if ms.optional:
                 libs.append('!@s@'+ms.name)
+            libs = [dist.full_name for dist in libs]
             m = C.Any(libs)
->>>>>>> 8bdecfb3
         C.name_var(m, name)
         return name
 
     def gen_clauses(self):
         C = Clauses()
         for name, group in iteritems(self.groups):
-<<<<<<< HEAD
             group = [dist.full_name for dist in group]
-            for fkey in group:
-                C.new_var(fkey)
-            # Install no more than one version of each package
-            C.Require(C.AtMostOne, group)
-            # Create an on/off variable for the entire group
-            name = self.ms_to_v(name)
-            C.name_var(C.Any(group, polarity=None, name=name), name+'?')
-
-        # Creates a variable that represents the proposition:
-        #    Does the package set include track_feature "feat"?
-        for name, group in iteritems(self.trackers):
-            group = [dist.full_name for dist in group]
-            name = self.ms_to_v('@' + name)
-            C.name_var(C.Any(group, polarity=None, name=name), name+'?')
-
-        # Create propositions that assert:
-        #     If package "fn" is installed, its dependencie must be satisfied
-        for group in itervalues(self.groups):
-            for dist in group:
-                nkey = C.Not(dist.full_name)
-                for ms in self.ms_depends(dist):
-                    if not ms.optional:
-                        C.Require(C.Or, nkey, self.push_MatchSpec(C, ms))
-=======
             # Create one variable for each package
             for fkey in group:
                 C.new_var(fkey)
@@ -765,7 +648,7 @@
             nkey = C.Not(fkey)
             for ms in self.ms_depends(fkey):
                 C.Require(C.Or, nkey, self.push_MatchSpec(C, ms))
->>>>>>> 8bdecfb3
+
         return C
 
     def generate_spec_constraints(self, C, specs):
@@ -793,22 +676,17 @@
     def generate_package_count(self, C, missing):
         return {self.push_MatchSpec(C, nm): 1 for nm in missing}
 
-<<<<<<< HEAD
-    def generate_version_metrics(self, C, specs):
+    def generate_version_metrics(self, C, specs, include0=False):
         eqv = {}  # a C.minimize() objective: Dict[varname, coeff]
         eqb = {}  # a C.minimize() objective: Dict[varname, coeff]
         sdict = {}  # Dict[package_name, matchspec.target]
-=======
-    def generate_version_metrics(self, C, specs, include0=False):
-        eqv = {}
-        eqb = {}
-        sdict = {}
->>>>>>> 8bdecfb3
+
         for s in specs:
             s = MatchSpec(s)  # needed for testing
             rec = sdict.setdefault(s.name, [])
             if s.target:
                 rec.append(s.target)
+
         for name, targets in iteritems(sdict):
             pkgs = [(self.version_key(p), p) for p in self.groups.get(name, [])]
             pkey = None
@@ -822,19 +700,13 @@
                     ib = 0
                 elif pkey[2] != version_key[2]:
                     ib += 1
-<<<<<<< HEAD
-                if iv:
+
+                if iv or include0:
                     eqv[dist.full_name] = iv
-                if ib:
+                if ib or include0:
                     eqb[dist.full_name] = ib
                 pkey = version_key
-=======
-                if iv or include0:
-                    eqv[npkg] = iv
-                if ib or include0:
-                    eqb[npkg] = ib
-                pkey = nkey
->>>>>>> 8bdecfb3
+
         return eqv, eqb
 
     def dependency_sort(self, must_have):
@@ -1029,14 +901,11 @@
                 return False if dists is None else ([[]] if returnall else [])
 
             # Check if satisfiable
-<<<<<<< HEAD
-            log.debug('Checking satisfiability')
-=======
             def mysat(specs, add_if=False):
                 constraints = r2.generate_spec_constraints(C, specs)
                 return C.sat(constraints, add_if)
+
             dotlog.debug('Checking satisfiability')
->>>>>>> 8bdecfb3
             r2 = Resolve(dists, True, True)
             C = r2.gen_clauses()
             solution = mysat(specs, True)
