--- conflicted
+++ resolved
@@ -19,7 +19,7 @@
 from . import instructions as inst
 from .config import (always_copy as config_always_copy,
                      show_channel_urls as config_show_channel_urls,
-                     root_dir, allow_softlinks, default_python, self_update,
+                     root_dir, allow_softlinks, default_python, auto_update_conda,
                      track_features, foreign, url_channel, canonical_channel_name)
 from .exceptions import CondaException
 from .history import History
@@ -417,11 +417,7 @@
     r = Resolve(index)
     linked = r.installed
 
-<<<<<<< HEAD
-    if self_update and is_root_prefix(prefix):
-=======
-    if config.auto_update_conda and is_root_prefix(prefix):
->>>>>>> f4b8788c
+    if auto_update_conda and is_root_prefix(prefix):
         specs.append('conda')
 
     if pinned:
