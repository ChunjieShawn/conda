# -*- coding: utf-8 -*-
from __future__ import absolute_import, division, print_function, unicode_literals

from logging import getLogger
import os
from os.path import (abspath, basename, dirname, expanduser, isdir, isfile, join, normpath,
                     split as path_split)
from platform import machine
import sys

from .constants import (APP_NAME, DEFAULTS_CHANNEL_NAME, DEFAULT_CHANNELS, DEFAULT_CHANNEL_ALIAS,
                        PathConflict, ROOT_ENV_NAME, SEARCH_PATH)
from .._vendor.appdirs import user_data_dir
from .._vendor.auxlib.collection import frozendict
from .._vendor.auxlib.decorators import memoize, memoizedproperty
from .._vendor.auxlib.ish import dals
from .._vendor.auxlib.path import expand
from .._vendor.boltons.setutils import IndexedSet
from ..common.compat import NoneType, iteritems, itervalues, odict, on_win, string_types
from ..common.configuration import (Configuration, LoadError, MapParameter, PrimitiveParameter,
                                    SequenceParameter, ValidationError)
from ..common.disk import conda_bld_ensure_dir
from ..common.url import has_scheme, path_to_url, split_scheme_auth_token
<<<<<<< HEAD
from ..exceptions import CondaValueError, EnvironmentNameNotFound
=======
>>>>>>> 535d7790

try:
    from cytoolz.itertoolz import concat, concatv, unique
except ImportError:  # pragma: no cover
    from .._vendor.toolz.itertoolz import concat, concatv, unique

log = getLogger(__name__)

try:
    import cio_test  # NOQA
except ImportError:  # pragma: no cover
    log.info("No cio_test package found.")

_platform_map = {
    'linux2': 'linux',
    'linux': 'linux',
    'darwin': 'osx',
    'win32': 'win',
    'zos': 'zos',
}
non_x86_linux_machines = {
    'armv6l',
    'armv7l',
    'ppc64le',
}
_arch_names = {
    32: 'x86',
    64: 'x86_64',
}


def channel_alias_validation(value):
    if value and not has_scheme(value):
        return "channel_alias value '%s' must have scheme/protocol." % value
    return True


def default_python_default():
    ver = sys.version_info
    return '%d.%d' % (ver.major, ver.minor)


def default_python_validation(value):
    if value and len(value) == 3 and value[1] == '.':
        try:
            value = float(value)
            if 2.0 <= value < 4.0:
                return True
        except ValueError:
            pass
    return "default_python value '%s' not of the form '[23].[0-9]'" % value


def ssl_verify_validation(value):
    if isinstance(value, string_types):
        if not isfile(value):
            return ("ssl_verify value '%s' must be a boolean or a path to a "
                    "certificate bundle." % value)
    return True


class Context(Configuration):

    add_pip_as_python_dependency = PrimitiveParameter(True)
    allow_softlinks = PrimitiveParameter(True)
    auto_update_conda = PrimitiveParameter(True, aliases=('self_update',))
    clobber = PrimitiveParameter(False)
    changeps1 = PrimitiveParameter(True)
    concurrent = PrimitiveParameter(False)
    create_default_packages = SequenceParameter(string_types)
    default_python = PrimitiveParameter('%d.%d' % sys.version_info[:2],
                                        element_type=string_types + (NoneType,))
    disallow = SequenceParameter(string_types)
    force_32bit = PrimitiveParameter(False)
    enable_private_envs = PrimitiveParameter(False)
    path_conflict = PrimitiveParameter(PathConflict.clobber)
    pinned_packages = SequenceParameter(string_types, string_delimiter='/')  # TODO: consider a different string delimiter  # NOQA
    rollback_enabled = PrimitiveParameter(True)
    track_features = SequenceParameter(string_types)
    use_pip = PrimitiveParameter(True)
    skip_safety_checks = PrimitiveParameter(False)

    _root_prefix = PrimitiveParameter("", aliases=('root_dir', 'root_prefix'))
    _envs_dirs = SequenceParameter(string_types, aliases=('envs_dirs', 'envs_path'),
                                   string_delimiter=os.pathsep)
    _pkgs_dirs = SequenceParameter(string_types, aliases=('pkgs_dirs',))
    _subdir = PrimitiveParameter('', aliases=('subdir',))

    local_repodata_ttl = PrimitiveParameter(1, element_type=(bool, int))
    # number of seconds to cache repodata locally
    #   True/1: respect Cache-Control max-age header
    #   False/0: always fetch remote repodata (HTTP 304 responses respected)

    # remote connection details
    ssl_verify = PrimitiveParameter(True, element_type=string_types + (bool,),
                                    validation=ssl_verify_validation)
    client_ssl_cert = PrimitiveParameter('', aliases=('client_cert',))
    client_ssl_cert_key = PrimitiveParameter('', aliases=('client_cert_key',))
    proxy_servers = MapParameter(string_types)
    remote_connect_timeout_secs = PrimitiveParameter(9.15)
    remote_read_timeout_secs = PrimitiveParameter(60.)
    remote_max_retries = PrimitiveParameter(3)

    add_anaconda_token = PrimitiveParameter(True, aliases=('add_binstar_token',))
    _channel_alias = PrimitiveParameter(DEFAULT_CHANNEL_ALIAS,
                                        aliases=('channel_alias',),
                                        validation=channel_alias_validation)
    allow_non_channel_urls = PrimitiveParameter(True)

    # channels
    _channels = SequenceParameter(string_types, default=(DEFAULTS_CHANNEL_NAME,),
                                  aliases=('channels', 'channel',))  # channel for args.channel
    _migrated_channel_aliases = SequenceParameter(string_types,
                                                  aliases=('migrated_channel_aliases',))  # TODO: also take a list of strings # NOQA
    _default_channels = SequenceParameter(string_types, DEFAULT_CHANNELS,
                                          aliases=('default_channels',))
    _custom_channels = MapParameter(string_types, aliases=('custom_channels',))
    migrated_custom_channels = MapParameter(string_types)  # TODO: also take a list of strings
    _custom_multichannels = MapParameter(list, aliases=('custom_multichannels',))

    # command line
    default_python = PrimitiveParameter(default_python_default(),
                                        validation=default_python_validation)
    always_softlink = PrimitiveParameter(False, aliases=('softlink',))
    always_copy = PrimitiveParameter(False, aliases=('copy',))
    always_yes = PrimitiveParameter(False, aliases=('yes',))
    channel_priority = PrimitiveParameter(True)
    debug = PrimitiveParameter(False)
    force = PrimitiveParameter(False)
    json = PrimitiveParameter(False)
    offline = PrimitiveParameter(False)
    quiet = PrimitiveParameter(False)
    prune = PrimitiveParameter(False)
    respect_pinned = PrimitiveParameter(True)
    shortcuts = PrimitiveParameter(True)
    show_channel_urls = PrimitiveParameter(None, element_type=(bool, NoneType))
    update_dependencies = PrimitiveParameter(True, aliases=('update_deps',))
    verbosity = PrimitiveParameter(0, aliases=('verbose',), element_type=int)

    # conda_build
    bld_path = PrimitiveParameter('')
    anaconda_upload = PrimitiveParameter(None, aliases=('binstar_upload',),
                                         element_type=(bool, NoneType))
    _croot = PrimitiveParameter('', aliases=('croot',))
    conda_build = MapParameter(string_types, aliases=('conda-build',))

    def post_build_validation(self):
        errors = []
        if self.client_ssl_cert_key and not self.client_ssl_cert:
            error = ValidationError('client_ssl_cert', self.client_ssl_cert, "<<merged>>",
                                    "'client_ssl_cert' is required when 'client_ssl_cert_key' "
                                    "is defined")
            errors.append(error)
        if self.always_copy and self.always_softlink:
            error = ValidationError('always_copy', self.always_copy, "<<merged>>",
                                    "'always_copy' and 'always_softlink' are mutually exclusive. "
                                    "Only one can be set to 'True'.")
            errors.append(error)
        return errors

    @property
    def conda_build_local_paths(self):
        # does file system reads to make sure paths actually exist
        return tuple(unique(full_path for full_path in (
            expand(d) for d in (
                self._croot,
                self.bld_path,
                self.conda_build.get('root-dir'),
                join(self.root_prefix, 'conda-bld'),
                '~/conda-bld',
            ) if d
        ) if isdir(full_path)))

    @property
    def conda_build_local_urls(self):
        return tuple(path_to_url(p) for p in self.conda_build_local_paths)

    @property
    def croot(self):
        """This is where source caches and work folders live"""
        if self._croot:
            return abspath(expanduser(self._croot))
        elif self.bld_path:
            return abspath(expanduser(self.bld_path))
        elif 'root-dir' in self.conda_build:
            return abspath(expanduser(self.conda_build['root-dir']))
        elif self.root_writable:
            return join(self.root_prefix, 'conda-bld')
        else:
            return expand('~/conda-bld')

    @property
    def src_cache(self):
        path = join(self.croot, 'src_cache')
        conda_bld_ensure_dir(path)
        return path

    @property
    def git_cache(self):
        path = join(self.croot, 'git_cache')
        conda_bld_ensure_dir(path)
        return path

    @property
    def hg_cache(self):
        path = join(self.croot, 'hg_cache')
        conda_bld_ensure_dir(path)
        return path

    @property
    def svn_cache(self):
        path = join(self.croot, 'svn_cache')
        conda_bld_ensure_dir(path)
        return path

    @property
    def arch_name(self):
        m = machine()
        if self.platform == 'linux' and m in non_x86_linux_machines:
            return m
        else:
            return _arch_names[self.bits]

    @property
    def platform(self):
        return _platform_map.get(sys.platform, 'unknown')

    @property
    def subdir(self):
        if self._subdir:
            return self._subdir
        m = machine()
        if m in non_x86_linux_machines:
            return 'linux-%s' % m
        elif self.platform == 'zos':
            return 'zos-z'
        else:
            return '%s-%d' % (self.platform, self.bits)

    @property
    def bits(self):
        if self.force_32bit:
            return 32
        else:
            return 8 * tuple.__itemsize__

    @property
    def local_build_root(self):
        if self.bld_path:
            return expand(self.bld_path)
        elif self.root_writable:
            return join(self.conda_prefix, 'conda-bld')
        else:
            return expand('~/conda-bld')

    @property
    def root_dir(self):
        # root_dir is an alias for root_prefix, we prefer the name "root_prefix"
        # because it is more consistent with other names
        return self.root_prefix

    @property
    def root_writable(self):
        from ..gateways.disk.test import prefix_is_writable
        return prefix_is_writable(self.root_prefix)

    @property
    def envs_dirs(self):
        if self.root_writable:
            fixed_dirs = (
                join(self.root_prefix, 'envs'),
                join(self._user_data_dir, 'envs'),
                join('~', '.conda', 'envs'),
            )
        else:
            fixed_dirs = (
                join(self._user_data_dir, 'envs'),
                join(self.root_prefix, 'envs'),
                join('~', '.conda', 'envs'),
            )
        return tuple(IndexedSet(expand(p) for p in concatv(self._envs_dirs, fixed_dirs)))

    @property
    def pkgs_dirs(self):
        if self._pkgs_dirs:
            return tuple(IndexedSet(expand(p) for p in self._pkgs_dirs))
        else:
            cache_dir_name = 'pkgs32' if context.force_32bit else 'pkgs'
            return tuple(IndexedSet(expand(join(p, cache_dir_name)) for p in (
                self.root_prefix,
                self._user_data_dir,
            )))

    @memoizedproperty
    def trash_dir(self):
        # TODO: this inline import can be cleaned up by moving pkgs_dir write detection logic
        from ..core.package_cache import PackageCache
        pkgs_dir = PackageCache.first_writable().pkgs_dir
        trash_dir = join(pkgs_dir, '.trash')
        from ..gateways.disk.create import mkdir_p
        mkdir_p(trash_dir)
        return trash_dir

    @property
    def _user_data_dir(self):
        if on_win:
            return user_data_dir(APP_NAME, APP_NAME)
        else:
            return expand(join('~', '.conda'))

    @property
    def private_envs_json_path(self):
        return join(self.root_prefix, "conda-meta", "private_envs")

    @property
    def default_prefix(self):
        _default_env = os.getenv('CONDA_DEFAULT_ENV')
        if _default_env in (None, ROOT_ENV_NAME):
            return self.root_prefix
        elif os.sep in _default_env:
            return abspath(_default_env)
        else:
            for envs_dir in self.envs_dirs:
                default_prefix = join(envs_dir, _default_env)
                if isdir(default_prefix):
                    return default_prefix
        return join(self.envs_dirs[0], _default_env)

    @property
    def prefix(self):
        return get_prefix(self, self._argparse_args, False)

    @property
    def prefix_w_legacy_search(self):
        return get_prefix(self, self._argparse_args, True)

    @property
    def clone_src(self):
        assert self._argparse_args.clone is not None
        return locate_prefix_by_name(self, self._argparse_args.clone)

    @property
    def root_prefix(self):
        if self._root_prefix:
            return abspath(expanduser(self._root_prefix))
        elif conda_in_private_env():
            return normpath(join(self.conda_prefix, '..', '..'))
        else:
            return self.conda_prefix

    @property
    def conda_prefix(self):
        return sys.prefix

    @memoizedproperty
    def channel_alias(self):
        from ..models.channel import Channel
        location, scheme, auth, token = split_scheme_auth_token(self._channel_alias)
        return Channel(scheme=scheme, auth=auth, location=location, token=token)

    @property
    def migrated_channel_aliases(self):
        from ..models.channel import Channel
        return tuple(Channel(scheme=scheme, auth=auth, location=location, token=token)
                     for location, scheme, auth, token in
                     (split_scheme_auth_token(c) for c in self._migrated_channel_aliases))

    @property
    def prefix_specified(self):
        return (self._argparse_args.get("prefix") is not None or
                self._argparse_args.get("name") is not None)

    @memoizedproperty
    def default_channels(self):
        # the format for 'default_channels' is a list of strings that either
        #   - start with a scheme
        #   - are meant to be prepended with channel_alias
        return self.custom_multichannels[DEFAULTS_CHANNEL_NAME]

    @memoizedproperty
    def custom_multichannels(self):
        from ..models.channel import Channel

        reserved_multichannel_urls = odict((
            (DEFAULTS_CHANNEL_NAME, self._default_channels),
            ('local', self.conda_build_local_urls),
        ))
        reserved_multichannels = odict(
            (name, tuple(
                Channel.make_simple_channel(self.channel_alias, url) for url in urls)
             ) for name, urls in iteritems(reserved_multichannel_urls)
        )
        custom_multichannels = odict(
            (name, tuple(
                Channel.make_simple_channel(self.channel_alias, url) for url in urls)
             ) for name, urls in iteritems(self._custom_multichannels)
        )
        all_multichannels = odict(
            (name, channels)
            for name, channels in concat(map(iteritems, (
                custom_multichannels,
                reserved_multichannels,  # reserved comes last, so reserved overrides custom
            )))
        )
        return all_multichannels

    @memoizedproperty
    def custom_channels(self):
        from ..models.channel import Channel
        custom_channels = (Channel.make_simple_channel(self.channel_alias, url, name)
                           for name, url in iteritems(self._custom_channels))
        channels_from_multichannels = concat(channel for channel
                                             in itervalues(self.custom_multichannels))
        all_channels = odict((x.name, x) for x in (ch for ch in concatv(
            channels_from_multichannels,
            custom_channels,
        )))
        return all_channels

    @property
    def channels(self):
        # add 'defaults' channel when necessary if --channel is given via the command line
        if self._argparse_args and 'channel' in self._argparse_args:
            # TODO: it's args.channel right now, not channels
            argparse_channels = tuple(self._argparse_args['channel'] or ())
            if argparse_channels and argparse_channels == self._channels:
                return argparse_channels + (DEFAULTS_CHANNEL_NAME,)
        return self._channels

    @property
    def conda_private(self):
        return conda_in_private_env()

    def get_descriptions(self):
        return get_help_dict()

    def list_parameters(self):
        UNLISTED_PARAMETERS = (
            'bld_path',
            'concurrent',
            'conda_build',
            'croot',
            'debug',
            'default_python',
            'enable_private_envs',
            'force_32bit',
            'migrated_custom_channels',
            'prune',
            'respect_pinned',
            'root_prefix',
            'skip_safety_checks',
            'subdir',
# https://conda.io/docs/config.html#disable-updating-of-dependencies-update-dependencies # NOQA
# I don't think this documentation is correct any longer. # NOQA
            'update_dependencies',
        )
        return tuple(p for p in super(Context, self).list_parameters()
                     if p not in UNLISTED_PARAMETERS)

    @property
    def binstar_upload(self):
        # backward compatibility for conda-build
        return self.anaconda_upload


def conda_in_private_env():
    # conda is located in its own private environment named '_conda_'
    envs_dir, env_name = path_split(sys.prefix)
    return env_name == '_conda_' and basename(envs_dir) == 'envs'


def reset_context(search_path=SEARCH_PATH, argparse_args=None):
    context.__init__(search_path, APP_NAME, argparse_args)
    from ..models.channel import Channel
    Channel._reset_state()
    return context


@memoize
def get_help_dict():
    # this is a function so that most of the time it's not evaluated and loaded into memory
    return frozendict({
        'add_anaconda_token': dals("""
            In conjunction with the anaconda command-line client (installed with
            `conda install anaconda-client`), and following logging into an Anaconda
            Server API site using `anaconda login`, automatically apply a matching
            private token to enable access to private packages and channels.
            """),
        'add_pip_as_python_dependency': dals("""
            Add pip, wheel and setuptools as dependencies of python. This ensures pip,
            wheel and setuptools will always be installed any time python is installed.
            """),
        'allow_non_channel_urls': dals("""
            Warn, but do not fail, when conda detects a channel url is not a valid channel.
            """),
        'allow_softlinks': dals("""
            When allow_softlinks is True, conda uses hard-links when possible, and soft-links
            (symlinks) when hard-links are not possible, such as when installing on a
            different filesystem than the one that the package cache is on. When
            allow_softlinks is False, conda still uses hard-links when possible, but when it
            is not possible, conda copies files. Individual packages can override
            this setting, specifying that certain files should never be soft-linked (see the
            no_link option in the build recipe documentation).
            """),
        'always_copy': dals("""
            Register a preference that files be copied into a prefix during install rather
            than hard-linked.
            """),
        'always_softlink': dals("""
            Register a preference that files be soft-linked (symlinked) into a prefix during
            install rather than hard-linked. The link source is the 'pkgs_dir' package cache
            from where the package is being linked.
            """),
        'always_yes': dals("""
            Automatically choose the 'yes' option whenever asked to proceed with a conda
            operation, such as when running `conda install`.
            """),
        'anaconda_upload': dals("""
            Automatically upload packages built with conda build to anaconda.org.
            """),
        'auto_update_conda': dals("""
            Automatically update conda when a newer or higher priority version is detected.
            """),
        'changeps1': dals("""
            When using activate, change the command prompt ($PS1) to include the
            activated environment.
            """),
        'channel_alias': dals("""
            The prepended url location to associate with channel names.
            """),
        'channel_priority': dals("""
            When True, the solver is instructed to prefer channel order over package
            version. When False, the solver is instructed to give package version
            preference over channel priority.
            """),
        'channels': dals("""
            The list of conda channels to include for relevant operations.
            """),
        'client_ssl_cert': dals("""
            A path to a single file containing a private key and certificate (e.g. .pem
            file). Alternately, use client_ssl_cert_key in conjuction with client_ssl_cert
            for individual files.
            """),
        'client_ssl_cert_key': dals("""
            Used in conjunction with client_ssl_cert for a matching key file.
            """),
        'clobber': dals("""
            Allow clobbering of overlapping file paths within packages, and suppress
            related warnings. Overrides the path_conflict configuration value when
            set to 'warn' or 'prevent'.
            """),
        'create_default_packages': dals("""
            Packages that are by default added to a newly created environments.
            """),  # TODO: This is a bad parameter name. Consider an alternate.
        'custom_channels': dals("""
            A map of key-value pairs where the key is a channel name and the value is
            a channel location. Channels defined here override the default
            'channel_alias' value. The channel name (key) is not included in the channel
            location (value).  For example, to override the location of the 'conda-forge'
            channel where the url to repodata is
            https://anaconda-repo.dev/packages/conda-forge/linux-64/repodata.json, add an
            entry 'conda-forge: https://anaconda-repo.dev/packages'.
            """),
        'custom_multichannels': dals("""
            A multichannel is a metachannel composed of multiple channels. The two reserved
            multichannels are 'defaults' and 'local'. The 'defaults' multichannel is
            customized using the 'default_channels' parameter. The 'local'
            multichannel is a list of file:// channel locations where conda-build stashes
            successfully-built packages.  Other multichannels can be defined with
            custom_multichannels, where the key is the multichannel name and the value is
            a list of channel names and/or channel urls.
            """),
        'default_channels': dals("""
            The list of channel names and/or urls used for the 'defaults' multichannel.
            """),
        # 'default_python': dals("""
        #     specifies the default major & minor version of Python to be used when
        #     building packages with conda-build. Also used to determine the major
        #     version of Python (2/3) to be used in new environments. Defaults to
        #     the version used by conda itself.
        #     """),
        'disallow': dals("""
            Package specifications to disallow installing. The default is to allow
            all packages.
            """),
        'envs_dirs': dals("""
            The list of directories to search for named environments. When creating a new
            named environment, the environment will be placed in the first writable
            location.
            """),
        'force': dals("""
            Override any of conda's objections and safeguards for installing packages and
            potentially breaking environments. Also re-installs the package, even if the
            package is already installed. Implies --no-deps.
            """),
        # 'force_32bit': dals("""
        #     CONDA_FORCE_32BIT should only be used when running conda-build (in order
        #     to build 32-bit packages on a 64-bit system).  We don't want to mention it
        #     in the documentation, because it can mess up a lot of things.
        #     """),
        'json': dals("""
            Ensure all output written to stdout is structured json.
            """),
        'local_repodata_ttl': dals("""
            For a value of False or 0, always fetch remote repodata (HTTP 304 responses
            respected). For a value of True or 1, respect the HTTP Cache-Control max-age
            header. Any other positive integer values is the number of seconds to locally
            cache repodata before checking the remote server for an update.
            """),
        'migrated_channel_aliases': dals("""
            A list of previously-used channel_alias values, useful for example when switching
            between different Anaconda Repository instances.
            """),
        'offline': dals("""
            Restrict conda to cached download content and file:// based urls.
            """),
        'path_conflict': dals("""
            The method by which conda handle's conflicting/overlapping paths during a
            create, install, or update operation. The value must be one of 'clobber',
            'warn', or 'prevent'. The '--clobber' command-line flag or clobber
            configuration parameter overrides path_conflict set to 'prevent'.
            """),
        'pinned_packages': dals("""
            A list of package specs to pin for every environment resolution.
            This parameter is in BETA, and its behavior may change in a future release.
            """),
        'pkgs_dirs': dals("""
            The list of directories where locally-available packages are linked from at
            install time. Packages not locally available are downloaded and extracted
            into the first writable directory.
            """),
        'proxy_servers': dals("""
            A mapping to enable proxy settings. Keys can be either (1) a scheme://hostname
            form, which will match any request to the given scheme and exact hostname, or
            (2) just a scheme, which will match requests to that scheme. Values are are
            the actual proxy server, and are of the form
            'scheme://[user:password@]host[:port]'. The optional 'user:password' inclusion
            enables HTTP Basic Auth with your proxy.
            """),
        'quiet': dals("""
            Disable progress bar display and other output.
            """),
        'remote_connect_timeout_secs': dals("""
            The number seconds conda will wait for your client to establish a connection
            to a remote url resource.
            """),
        'remote_max_retries': dals("""
            The maximum number of retries each HTTP connection should attempt.
            """),
        'remote_read_timeout_secs': dals("""
            Once conda has connected to a remote resource and sent an HTTP request, the
            read timeout is the number of seconds conda will wait for the server to send
            a response.
            """),
        'rollback_enabled': dals("""
            Should any error occur during an unlink/link transaction, revert any disk
            mutations made to that point in the transaction.
            """),
        'shortcuts': dals("""
            Allow packages to create OS-specific shortcuts (e.g. in the Windows Start
            Menu) at install time.
            """),
        'show_channel_urls': dals("""
            Show channel URLs when displaying what is going to be downloaded.
            """),
        'ssl_verify': dals("""
            Conda verifies SSL certificates for HTTPS requests, just like a web
            browser. By default, SSL verification is enabled, and conda operations will
            fail if a required url's certificate cannot be verified. Setting ssl_verify to
            False disables certification verificaiton. The value for ssl_verify can also
            be (1) a path to a CA bundle file, or (2) a path to a directory containing
            certificates of trusted CA.
            """),
        'track_features': dals("""
            A list of features that are tracked by default. An entry here is similar to
            adding an entry to the create_default_packages list.
            """),
        'use_pip': dals("""
            Include non-conda-installed python packages with conda list. This does not
            affect any conda command or functionality other than the output of the
            command conda list.
            """),
        'verbosity': dals("""
            Sets output log level. 0 is warn. 1 is info. 2 is debug. 3 is trace.
            """),
    })


def get_prefix(ctx, args, search=True):
    from ..core.envs_manager import get_prefix
    return get_prefix(ctx, args, search)


def envs_dir_has_writable_pkg_cache(envs_dir):
    from ..core.package_cache import PackageCache
    return PackageCache(join(dirname(envs_dir), 'pkgs')).is_writable


def locate_prefix_by_name(ctx, name):
<<<<<<< HEAD
    """ Find the location of a prefix given a conda env name.

    Args:
        ctx (Context): the context object
        name (str): the name of prefix to find

    Returns:
        str: the location of the prefix found, or CondaValueError will raise if not found

    Raises:
        CondaValueError: when no prefix is found
    """
    if name == ROOT_ENV_NAME:
        return ctx.root_dir

    # look for a directory named `name` in all envs_dirs AND in CWD
    for envs_dir in concatv(ctx.envs_dirs, (os.getcwd(),)):
        prefix = join(envs_dir, name)
        if isdir(prefix):
            return prefix

    raise EnvironmentNameNotFound(name)
=======
    from ..core.envs_manager import EnvsDirectory
    return EnvsDirectory.locate_prefix_by_name(name, ctx.envs_dirs)
>>>>>>> 535d7790


try:
    context = Context(SEARCH_PATH, APP_NAME, None)
except LoadError as e:
    print(e, file=sys.stderr)
    # Exception handler isn't loaded so use sys.exit
    sys.exit(1)<|MERGE_RESOLUTION|>--- conflicted
+++ resolved
@@ -21,10 +21,6 @@
                                     SequenceParameter, ValidationError)
 from ..common.disk import conda_bld_ensure_dir
 from ..common.url import has_scheme, path_to_url, split_scheme_auth_token
-<<<<<<< HEAD
-from ..exceptions import CondaValueError, EnvironmentNameNotFound
-=======
->>>>>>> 535d7790
 
 try:
     from cytoolz.itertoolz import concat, concatv, unique
@@ -724,33 +720,8 @@
 
 
 def locate_prefix_by_name(ctx, name):
-<<<<<<< HEAD
-    """ Find the location of a prefix given a conda env name.
-
-    Args:
-        ctx (Context): the context object
-        name (str): the name of prefix to find
-
-    Returns:
-        str: the location of the prefix found, or CondaValueError will raise if not found
-
-    Raises:
-        CondaValueError: when no prefix is found
-    """
-    if name == ROOT_ENV_NAME:
-        return ctx.root_dir
-
-    # look for a directory named `name` in all envs_dirs AND in CWD
-    for envs_dir in concatv(ctx.envs_dirs, (os.getcwd(),)):
-        prefix = join(envs_dir, name)
-        if isdir(prefix):
-            return prefix
-
-    raise EnvironmentNameNotFound(name)
-=======
     from ..core.envs_manager import EnvsDirectory
     return EnvsDirectory.locate_prefix_by_name(name, ctx.envs_dirs)
->>>>>>> 535d7790
 
 
 try:
