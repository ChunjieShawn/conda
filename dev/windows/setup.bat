--- conflicted
+++ resolved
@@ -9,10 +9,6 @@
 CALL \conda_bin\scripts\activate.bat || goto :error
 CALL conda create -n conda-test-env -y python=%PYTHON% pywin32 --file=tests\requirements.txt || goto :error
 CALL conda activate conda-test-env || goto :error
-<<<<<<< HEAD
-CALL conda install -yq pip conda-build conda-verify conda-forge::mamba || goto :error
-=======
->>>>>>> 09cb6bdd
 CALL conda update openssl ca-certificates certifi || goto :error
 python -m conda init cmd.exe --dev || goto :error
 goto :EOF
