.. NOTE: This file serves both as the README on GitHub and the index.html for
   conda.pydata.org. If you update this file, be sure to cd to the web
   directory and run ``make html; make live``

.. image:: https://s3.amazonaws.com/conda-dev/conda_logo.svg
   :alt: Conda Logo

----------------------------------------

.. image:: https://travis-ci.org/conda/conda.svg?branch=master
   :alt: Travis-CI Build Status
   :target: https://travis-ci.org/conda/conda

.. image:: https://ci.appveyor.com/api/projects/status/v6fl568drifhia2d/branch/master?svg=true
   :alt: Appveyor Build Status
   :target: https://ci.appveyor.com/project/ContinuumAnalyticsFOSS/conda/branch/master

.. image:: https://codecov.io/github/conda/conda/coverage.svg?branch=master
   :alt: Codecov Status
   :target: https://codecov.io/github/conda/conda?branch=master

.. image:: https://scrutinizer-ci.com/g/conda/conda/badges/quality-score.png?b=master
   :alt: Scrutinizer Code Quality
   :target: https://scrutinizer-ci.com/g/conda/conda/?branch=master

.. image:: https://www.quantifiedcode.com/api/v1/project/81377831ebe54def8b31c55a4b5b4cb0/badge.svg
   :alt: Quantified Code
   :target: https://www.quantifiedcode.com/app/project/81377831ebe54def8b31c55a4b5b4cb0

.. image:: https://badges.gitter.im/conda/conda.svg
   :alt: Join the chat at https://gitter.im/conda/conda
   :target: https://gitter.im/conda/conda?utm_source=badge&utm_medium=badge&utm_campaign=pr-badge&utm_content=badge

|

.. image:: https://s3.amazonaws.com/conda-dev/conda-announce-signup-button.svg
   :alt: Join the Conda Announcment List
   :target: http://conda.pydata.org/docs/announcements.html

|

Conda is a cross-platform, Python-agnostic binary package manager. It is the
package manager used by `Anaconda
<http://docs.continuum.io/anaconda/index.html>`_ installations, but it may be
used for other systems as well.  Conda makes environments first-class
citizens, making it easy to create independent environments even for C
libraries. Conda is written entirely in Python, and is BSD licensed open
source.

Conda is enhanced by organizations, tools, and repositories created and managed by the amazing members of the conda community.  Some of them can be found `here <https://github.com/conda/conda/wiki/Conda-Community>`_.


Installation
------------

Conda is a part of the `Anaconda distribution <https://store.continuum.io/cshop/anaconda/>`_.  You can also download a
minimal installation that only includes conda and its dependencies, called
`Miniconda <http://conda.pydata.org/miniconda.html>`_.


Getting Started
---------------

If you install Anaconda, you will already have hundreds of packages
installed.  You can see what packages are installed by running

.. code-block:: bash

   $ conda list

to see all the packages that are available, use

.. code-block:: bash

   $ conda search

and to install a package, use

.. code-block:: bash

   $ conda install <package-name>


The real power of conda comes from its ability to manage environments. In
conda, an environment can be thought of as a completely separate installation.
Conda installs packages into environments efficiently using `hard links
<http://en.wikipedia.org/wiki/Hard_links>`_ by default when it is possible, so
environments are space efficient, and take seconds to create.

The default environment, which ``conda`` itself is installed into is called
``root``.  To create another environment, use the ``conda create``
command. For instance, to create an environment with the IPython notebook and
NumPy 1.6, which is older than the version that comes with Anaconda by
default, you would run

.. code-block:: bash

   $ conda create -n numpy16 ipython-notebook numpy=1.6

This creates an environment called ``numpy16`` with the latest version of
the IPython notebook, NumPy 1.6, and their dependencies.

We can now activate this environment, use

.. code-block:: bash

   # On Linux and Mac OS X
   $ source activate numpy16

   # On Windows
   > activate numpy16

This puts the bin directory of the ``numpy16`` environment in the front of the
``PATH``, and sets it as the default environment for all subsequent conda commands.

To go back to the root environment, use

.. code-block:: bash

   # On Linux and Mac OS X
   $ source deactivate

   # On Windows
   > deactivate


Building Your Own Packages
--------------------------

You can easily build your own packages for conda, and upload them
to `anaconda.org <https://anaconda.org>`_, a free service for hosting
packages for conda, as well as other package managers.
To build a package, create a recipe.
See http://github.com/conda/conda-recipes for many example recipes, and
http://docs.continuum.io/conda/build.html for documentation on how to build
recipes.

To upload to anaconda.org, create an account.  Then, install the
anaconda-client and login

.. code-block:: bash

   $ conda install anaconda-client
   $ anaconda login

Then, after you build your recipe

.. code-block:: bash

   $ conda build <recipe-dir>

you will be prompted to upload to anaconda.org.

To add your anaconda.org channel, or the channel of others to conda so
that ``conda install`` will find and install their packages, run

.. code-block:: bash

   $ conda config --add channels https://conda.anaconda.org/username

(replacing ``username`` with the user name of the person whose channel you want
to add).

Getting Help
------------

The documentation for conda is at http://conda.pydata.org/docs/. You can
subscribe to the `conda mailing list
<https://groups.google.com/a/continuum.io/forum/#!forum/conda>`_.  The source
code and issue tracker for conda are on `GitHub <https://github.com/conda/conda>`_.

Contributing
------------

Contributions to conda are welcome. Just fork the GitHub repository and send a
pull request.

To develop on conda, the easiest way is to use a development build. This can be
accomplished as follows:

* clone the conda git repository to a computer with conda already installed
* navigate to the root directory of the git clone
* run ``$CONDA/bin/python setup.py develop`` where ``$CONDA`` is the path to your
  miniconda installation

Note building a development file requires git to be installed.

To undo this, run ``$CONDA/bin/python setup.py develop -u``.  Note that if you
used a python other than ``$CONDA/bin/python`` to install, you may have to manually
delete the conda executable.  For example, on OS X, if you use a homebrew python
located at ``/usr/local/bin/python``, then you'll need to ``rm /usr/local/bin/conda``
so that ``which -a conda`` lists first your miniconda installation.

If you are worried about breaking your conda installation, you can install a
separate instance of `Miniconda <http://conda.pydata.org/miniconda.html>`_ and
work off it. This is also the only way to test conda in both Python 2 and
Python 3, as conda can only be installed into a root environment.

<<<<<<< HEAD
Run the conda tests by ``conda install pytest pytest-cov pytest-timeout`` and then
running ``py.test`` in the conda directory. The tests are also run by Travis CI when
you make a pull request.
=======
Run the conda tests by ``conda install pytest pytest-cov pytest-timeout mock responses`` and then running ``py.test``
in the conda directory. The tests are also run by Travis CI when you make a
pull request.
>>>>>>> 90229bb8
<|MERGE_RESOLUTION|>--- conflicted
+++ resolved
@@ -196,12 +196,6 @@
 work off it. This is also the only way to test conda in both Python 2 and
 Python 3, as conda can only be installed into a root environment.
 
-<<<<<<< HEAD
-Run the conda tests by ``conda install pytest pytest-cov pytest-timeout`` and then
-running ``py.test`` in the conda directory. The tests are also run by Travis CI when
-you make a pull request.
-=======
-Run the conda tests by ``conda install pytest pytest-cov pytest-timeout mock responses`` and then running ``py.test``
-in the conda directory. The tests are also run by Travis CI when you make a
-pull request.
->>>>>>> 90229bb8
+Run the conda tests by ``conda install pytest pytest-cov pytest-timeout mock responses``
+and then running ``py.test`` in the conda directory. The tests are also run by Travis
+CI when you make a pull request.