--- conflicted
+++ resolved
@@ -7,20 +7,22 @@
 import pytest
 import requests
 import sys
-from textwrap import dedent
+from contextlib import contextmanager
 from datetime import datetime
 from glob import glob
 from json import loads as json_loads
 from logging import DEBUG, getLogger
-from os.path import basename, exists, isdir, isfile, islink, join, relpath
+from os.path import basename, exists, isdir, isfile, join, relpath
 from requests import Session
 from requests.adapters import BaseAdapter
 from shlex import split
 from shutil import copyfile, rmtree
 from subprocess import check_call
 from tempfile import gettempdir
+from textwrap import dedent
 from unittest import TestCase
 from uuid import uuid4
+
 
 from conda import CondaError, plan
 from conda._vendor.auxlib.entity import EntityEncoder
@@ -43,29 +45,12 @@
 from conda.compat import itervalues, text_type
 from conda.connection import LocalFSAdapter
 from conda.core.index import create_cache_dir
-from conda.core.linked_data import get_python_version_for_prefix, get_site_packages_dir, \
-    linked as install_linked, linked_data, linked_data_
+from conda.core.linked_data import (get_python_version_for_prefix, get_site_packages_dir,
+                                    linked as install_linked, linked_data, linked_data_)
 from conda.exceptions import CondaHTTPError, DryRunExit, RemoveError, conda_exception_handler
 from conda.gateways.disk.delete import rm_rf
 from conda.models.record import Record
 from conda.utils import on_win
-from contextlib import contextmanager
-<<<<<<< HEAD
-=======
-from datetime import datetime
-from glob import glob
-from json import loads as json_loads
-from logging import DEBUG, getLogger
-from os.path import basename, exists, isdir, isfile, join, relpath
-from requests import Session
-from requests.adapters import BaseAdapter
-from shlex import split
-from shutil import copyfile, rmtree
-from subprocess import check_call
-from tempfile import gettempdir
-from unittest import TestCase
-from uuid import uuid4
->>>>>>> 2c54ea86
 
 log = getLogger(__name__)
 PYTHON_BINARY = 'python.exe' if on_win else 'bin/python'
