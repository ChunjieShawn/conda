#!/usr/bin/env python
import sys

if 'develop' in sys.argv:
    from setuptools import setup
    using_setuptools = True
else:
    from distutils.core import setup
    using_setuptools = False

from setuptools import setup


if sys.version_info[:2] < (2, 7):
    sys.exit("conda is only meant for Python 2.7, with experimental support "
             "for python 3.  current version: %d.%d" % sys.version_info[:2])

if sys.platform == 'win32':
    scripts = [
        'bin\\env-activate.bat',
        'bin\\env-deactivate.bat',
    ]
else:
    scripts = [
        'bin/env-activate',
        'bin/env-deactivate',
        'bin/_conda-functions',
    ]

setup(
    name="conda-env",
<<<<<<< HEAD
    version="1.4.2",
=======
    version="1.5alpha.0",
>>>>>>> d47e347a
    author="Continuum Analytics, Inc.",
    author_email="support@continuum.io",
    url="https://github.com/conda/conda-env",
    license="BSD",
    classifiers=[
        "Development Status :: 4 - Beta",
        "Intended Audience :: Developers",
        "Operating System :: OS Independent",
        "Programming Language :: Python :: 2",
        "Programming Language :: Python :: 2.7",
        "Programming Language :: Python :: 3",
        "Programming Language :: Python :: 3.3",
    ],
    description="tools for interacting with conda environments",
    long_description=open('README.rst').read(),
    packages=[
        'conda_env',
        'conda_env.cli',
        'conda_env.installers',
    ],
    scripts=[
        'bin/conda-env',
    ] + scripts,
    package_data={},
)<|MERGE_RESOLUTION|>--- conflicted
+++ resolved
@@ -29,11 +29,7 @@
 
 setup(
     name="conda-env",
-<<<<<<< HEAD
-    version="1.4.2",
-=======
     version="1.5alpha.0",
->>>>>>> d47e347a
     author="Continuum Analytics, Inc.",
     author_email="support@continuum.io",
     url="https://github.com/conda/conda-env",
