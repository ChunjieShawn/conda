--- conflicted
+++ resolved
@@ -157,8 +157,8 @@
 * enable threadpool use for repodata collection by default (#5546, #5587)
 * conda info now raises PackagesNotFoundError (#5655)
 * index building optimizations (#5776)
-* fix #5811 change safety_checks default to 'warn' for conda 4.4 (#5824)
-* add constrained dependencies to conda's own recipe (#5823)
+* fix #5811 change safety_checks default to 'warn' for conda 4.4 (4.4.0rc1) (#5824)
+* add constrained dependencies to conda's own recipe (4.4.0rc1) (#5823)
 
 ### Bug Fixes
 * fix some conda-build compatibility issues (#5089)
@@ -182,10 +182,11 @@
 * fix exception when generating JSON output (#5628)
 * fix target prefix determination (#5642)
 * use proxy to avoid segfaults (#5716)
-* fix #5790 incorrect activation message (#5820)
-* fix #5808 assertion error when loading package cache (#5815)
-* fix #5809 _pip_install_via_requirements got an unexpected keyword argument 'prune' (#5814)
-* fix #5811 change safety_checks default to 'warn' for conda 4.4 (#5824)
+* fix #5790 incorrect activation message (4.4.0rc1) (#5820)
+* fix #5808 assertion error when loading package cache (4.4.0rc1) (#5815)
+* fix #5809 _pip_install_via_requirements got an unexpected keyword argument 'prune' (4.4.0rc1) (#5814)
+* fix #5811 change safety_checks default to 'warn' for conda 4.4 (4.4.0rc1) (#5824)
+* fix #5825 --json output format (4.4.0rc1) (#5831)
 
 ### Non-User-Facing Changes
 * eliminate index modification in Resolve init (#4333)
@@ -217,10 +218,7 @@
 ### Bug Fixes
 * fix #5763 channel url string splitting error (#5764)
 * fix regex for repodata _mod and _etag (#5795)
-<<<<<<< HEAD
-=======
 * fix uncaught OSError for missing device (#5830)
->>>>>>> 4b27868f
 
 
 ## 4.3.24 (2017-07-31)
