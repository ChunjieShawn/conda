<<<<<<< HEAD
## 4.4.6 (2017-12-31)

### Bug Fixes
* fix #6612 do not assume Anaconda Python on Windows nor Library\bin hack (#6615)
* recipe test improvements and associated bug fixes (#6614)


## 4.4.5 (2017-12-29)

### Bug Fixes
* fix #6577, #6580 single quote in PS1 (#6585)
* fix #6584 os.getcwd() FileNotFound (#6589)
* fix #6592 deactivate command order (#6602)
* fix #6579 python not recognized as command (#6588)
* fix #6572 cached repodata PermissionsError (#6573)
* change instances of 'root' to 'base' (#6598)
* fix #6607 use subprocess rather than execv for conda command extensions (#6609)
* fix #6581 git-bash activation (#6587)
* fix #6599 space in path to base prefix (#6608)


## 4.4.4 (2017-12-24)

### Improvements
* add SUDO_ env vars to info reports (#6563)
* add additional information to the #6546 exception (#6551)

### Bug Fixes
* fix #6548 'conda update' installs packages not in prefix #6550
* fix #6546 update after creating an empty env (#6568)
* fix #6557 conda list FileNotFoundError (#6558)
* fix #6554 package cache FileNotFoundError (#6555)
* fix #6529 yaml parse error (#6560)
* fix #6562 repodata_record.json permissions error stack trace (#6564)
* fix #6520 --use-local flag (#6526)

## 4.4.3 (2017-12-22)

### Improvements
* adjust error report message (#6534)

### Bug Fixes
* fix #6530 package cache JsonDecodeError / ValueError (#6533)
* fix #6538 BrokenPipeError (#6540)
* fix #6532 remove anaconda metapackage hack (#6539)
* fix #6536 'conda env export' for old versions of pip (#6535)
* fix #6541 py2 and unicode in environments.txt (#6542)

### Non-User-Facing Changes
* regression tests for #6512 (#6515)


## 4.4.2 (2017-12-22)

### Deprecations/Breaking Changes
* resolve #6523 don't prune with --update-all (#6524)

### Bug Fixes
* fix #6508 environments.txt permissions error stack trace (#6511)
* fix #6522 error message formatted incorrectly (#6525)
* fix #6516 hold channels over from get_index to install_actions (#6517)


## 4.4.1 (2017-12-21)

### Bug Fixes
* fix #6512 reactivate does not accept arguments (#6513)


## 4.4.0 (2017-12-20)

### Recommended change to enable conda in your shell

With the release of conda 4.4, we recommend a change to how the `conda` command is made available to your shell environment. All the old methods still work as before, but you'll need the new method to enable the new `conda activate` and `conda deactivate` commands.

For the "Anaconda Prompt" on Windows, there is no change.

For Bourne shell derivatives (bash, zsh, dash, etc.), you likely currently have a line similar to

    export PATH="/opt/conda/bin:$PATH"

in your `~/.bashrc` file (or `~/.bash_profile` file on macOS).  The effect of this line is that your base environment is put on PATH, but without actually *activating* that environment. (In 4.4 we've renamed the 'root' environment to the 'base' environment.) With conda 4.4, we recommend removing the line where the `PATH` environment variable is modified, and replacing it with

    . /opt/conda/etc/profile.d/conda.sh
    conda activate base

In the above, it's assumed that `/opt/conda` is the location where you installed miniconda or Anaconda.  It may also be something like `~/Anaconda3` or `~/miniconda2`.

For system-wide conda installs, to make the `conda` command available to all users, rather than manipulating individual `~/.bashrc` (or `~/.bash_profile`) files for each user, just execute once

    $ sudo ln -s /opt/conda/etc/profile.d/conda.sh /etc/profile.d/conda.sh

This will make the `conda` command itself available to all users, but conda's base (root) environment will *not* be activated by default.  Users will still need to run `conda activate base` to put the base environment on PATH and gain access to the executables in the base environment.

After updating to conda 4.4, we also recommend pinning conda to a specific channel.  For example, executing the command

    $ conda config --system --add pinned_packages conda-canary::conda

will make sure that whenever conda is installed or changed in an environment, the source of the package is always being pulled from the `conda-canary` channel.  This will be useful for people who use `conda-forge`, to prevent conda from flipping back and forth between 4.3 and 4.4.


### New Feature Highlights

* **conda activate**: The logic and mechanisms underlying environment activation have been reworked. With conda 4.4, `conda activate` and `conda deactivate` are now the preferred commands for activating and deactivating environments. You'll find they are much more snappy than the `source activate` and `source deactivate` commands from previous conda versions. The `conda activate` command also has advantages of (1) being universal across all OSes, shells, and platforms, and (2) not having path collisions with scripts from other packages like python virtualenv's activate script.


* **constrained, optional dependencies**: Conda now allows a package to constrain versions of other packages installed alongside it, even if those constrained packages are not themselves hard dependencies for that package. In other words, it lets a package specify that, if another package ends up being installed into an environment, it must at least conform to a certain version specification. In effect, constrained dependencies are a type of "reverse" dependency. It gives a tool to a parent package to exclude other packages from an environment that might otherwise want to depend on it.

  Constrained optional dependencies are supported starting with conda-build 3.0 (via [conda/conda-build#2001[(https://github.com/conda/conda-build/pull/2001)). A new `run_constrained` keyword, which takes a list of package specs similar to the `run` keyword, is recognized under the `requirements` section of `meta.yaml`. For backward compatibility with versions of conda older than 4.4, a requirement may be listed in both the `run` and the `run_constrained` section. In that case older versions of conda will see the package as a hard dependency, while conda 4.4 will understand that the package is meant to be optional.

  Optional, constrained dependencies end up in `repodata.json` under a `constrains` keyword, parallel to the `depends` keyword for a package's hard dependencies.


* **enhanced package query language**: Conda has a built-in query language for searching for and matching packages, what we often refer to as `MatchSpec`. The MatchSpec is what users input on the command line when they specify packages for `create`, `install`, `update`, and `remove` operations. With this release, MatchSpec (rather than a regex) becomes the default input for `conda search`. We have also substantially enhanced our MatchSpec query language.

  For example,

      conda install conda-forge::python

  is now a valid command, which specifies that regardless of the active list of channel priorities, the python package itself should come from the `conda-forge` channel. As before, the difference between `python=3.5` and `python==3.5` is that the first contains a "*fuzzy*" version while the second contains an *exact* version. The fuzzy spec will match all python packages with versions `>=3.5` and `<3.6`. The exact spec will match only python packages with version `3.5`, `3.5.0`, `3.5.0.0`, etc. The canonical string form for a MatchSpec is thus

      (channel::)name(version(build_string))

  which should feel natural to experienced conda users. Specifications however are often necessarily more complicated than this simple form can support, and for these situations we've extended the specification to include an optional square bracket `[]` component containing comma-separated key-value pairs to allow matching on most any field contained in a package's metadata. Take, for example,

      conda search 'conda-forge/linux-64::*[md5=e42a03f799131d5af4196ce31a1084a7]' --info

  which results in information for the single package

  ```
  cytoolz 0.8.2 py35_0
  --------------------
  file name   : cytoolz-0.8.2-py35_0.tar.bz2
  name        : cytoolz
  version     : 0.8.2
  build string: py35_0
  build number: 0
  size        : 1.1 MB
  arch        : x86_64
  platform    : Platform.linux
  license     : BSD 3-Clause
  subdir      : linux-64
  url         : https://conda.anaconda.org/conda-forge/linux-64/cytoolz-0.8.2-py35_0.tar.bz2
  md5         : e42a03f799131d5af4196ce31a1084a7
  dependencies:
    - python 3.5*
    - toolz >=0.8.0
  ```

  The square bracket notation can also be used for any field that we match on outside the package name, and will override information given in the "simple form" position. To give a contrived example, `python==3.5[version='>=2.7,<2.8']` will match `2.7.*` versions and not `3.5`.


* **environments track user-requested state**: Building on our enhanced MatchSpec query language, conda environments now also track and differentiate (a) packages added to an environment because of an explicit user request from (b) packages brought into an environment to satisfy dependencies. For example, executing

      conda install conda-forge::scikit-learn

  will confine all future changes to the scikit-learn package in the environment to the conda-forge channel, until the spec is changed again. A subsequent command `conda install scikit-learn=0.18` would drop the `conda-forge` channel restriction from the package. And in this case, scikit-learn is the only user-defined spec, so the solver chooses dependencies from all configured channels and all available versions.


* **errors posted to core maintainers**: In previous versions of conda, unexpected errors resulted in a request for users to consider posting the error as a new issue on conda's github issue tracker. In conda 4.4, we've implemented a system for users to opt-in to sending that same error report via an HTTP POST request directly to the core maintainers.

  When an unexpected error is encountered, users are prompted with the error report followed by a `[y/N]` input. Users can elect to send the report, with 'no' being the default response. Users can also permanently opt-in or opt-out, thereby skipping the prompt altogether, using the boolean `report_errors` configuration parameter.


* **various UI improvements**: To push through some of the big leaps with transactions in conda 4.3, we accepted some regressions on progress bars and other user interface features. All of those indicators of progress, and more, have been brought back and further improved.


* **aggressive updates**: Conda now supports an `aggressive_update_packages` configuration parameter that holds a sequence of MatchSpec strings, in addition to the `pinned_packages` configuration parameter. Currently, the default value contains the packages `ca-certificates`, `certifi`, and `openssl`. When manipulating configuration with the `conda config` command, use of the `--system` and `--env` flags will be especially helpful here. For example,

      conda config --add aggressive_update_packages defaults::pyopenssl --system

  would ensure that, system-wide, solves on all environments enforce using the latest version of `pyopenssl` from the `defaults` channel.

      conda config --add pinned_packages python=2.7 --env

  would lock all solves for the current active environment to python versions matching `2.7.*`.


* **other configuration improvements**: In addition to `conda config --describe`, which shows detailed descriptions and default values for all available configuration parameters, we have a new `conda config --write-default` command. This new command simply writes the contents of `conda config --describe` to a condarc file, which is a great starter template. Without additional arguments, the command will write to the `.condarc` file in the user's home directory. The command also works with the `--system`, `--env`, and `--file` flags to write the contents to alternate locations.

  Conda exposes a tremendous amount of flexibility via configuration. For more information, [The Conda Configuration Engine for Power Users](https://www.continuum.io/blog/developer-blog/conda-configuration-engine-power-users) blog post is a good resource.


### Deprecations/Breaking Changes
* the conda 'root' environment is now generally referred to as the 'base' environment
* Conda 4.4 now warns when available information about per-path sha256 sums and file sizes
  do not match the recorded information.  The warning is scheduled to be an error in conda 4.5.
  Behavior is configurable via the `safety_checks` configuration parameter.
* remove support for with_features_depends (#5191)
* resolve #5468 remove --alt-hint from CLI API (#5469)
* resolve #5834 change default value of 'allow_softlinks' from True to False (#5835)
* resolve #5842 add deprecation warnings for 'conda env upload' and 'conda env attach' (#5843)

### API
* Add Solver from conda.core.solver with three methods to conda.api (4.4.0rc1) (#5838)

### Improvements
* constrained, optional dependencies (#4982)
* conda shell function (#5044, #5141, #5162, #5169, #5182, #5210, #5482)
* resolve #5160 conda xontrib plugin (#5157)
* resolve #1543 add support and tests for --no-deps and --only-deps (#5265)
* resolve #988 allow channel name to be part of the package name spec (#5365, #5791)
* resolve #5530 add ability for users to choose to post unexpected errors to core maintainers (#5531, #5571, #5585)
* Solver, UI, History, and Other (#5546, #5583, #5740)
* improve 'conda search' to leverage new MatchSpec query language (#5597)
* filter out unwritable package caches from conda clean command (#4620)
* envs_manager, requested spec history, declarative solve, and private env tests (#4676, #5114, #5094, #5145, #5492)
* make python entry point format match pip entry points (#5010)
* resolve #5113 clean up CLI imports to improve process startup time (#4799)
* resolve #5121 add features/track_features support for MatchSpec (#5054)
* resolve #4671 hold verify backoff count in transaction context (#5122)
* resolve #5078 record package metadata after tarball extraction (#5148)
* resolve #3580 support stacking environments (#5159)
* resolve #3763, #4378 allow pip requirements.txt syntax in environment files (#3969)
* resolve #5147 add 'config files' to conda info (#5269)
* use --format=json to parse list of pip packages (#5205)
* resolve #1427 remove startswith '.' environment name constraint (#5284)
* link packages from extracted tarballs when tarball is gone (#5289)
* resolve #2511 accept config information from stdin (#5309)
* resolve #4302 add ability to set map parameters with conda config (#5310)
* resolve #5256 enable conda config --get for all primitive parameters (#5312)
* resolve #1992 add short flag -C for --use-index-cache (#5314)
* resolve #2173 add --quiet option to conda clean (#5313)
* resolve #5358 conda should exec to subcommands, not subprocess (#5359)
* resolve #5411 add 'conda config --write-default' (#5412)
* resolve #5081 make pinned packages optional dependencies (#5414)
* resolve #5430 eliminate current deprecation warnings (#5422)
* resolve #5470 make stdout/stderr capture in python_api customizable (#5471)
* logging simplifications/improvements (#5547, #5578)
* update license information (#5568)
* enable threadpool use for repodata collection by default (#5546, #5587)
* conda info now raises PackagesNotFoundError (#5655)
* index building optimizations (#5776)
* fix #5811 change safety_checks default to 'warn' for conda 4.4 (4.4.0rc1) (#5824)
* add constrained dependencies to conda's own recipe (4.4.0rc1) (#5823)
* clean up parser imports (4.4.0rc2) (#5844)
* resolve #5983 add --download-only flag to create, install, and update (4.4.0rc2) (#5988)
* add ca-certificates and certifi to aggressive_update_packages default (4.4.0rc2) (#5994)
* use environments.txt to list all known environments (4.4.0rc2) (#6313)
* resolve #5417 ensure unlink order is correctly sorted (4.4.0) (#6364)
* resolve #5370 index is only prefix and cache in --offline mode (4.4.0) (#6371)
* reduce redundant sys call during file copying (4.4.0rc3) (#6421)
* enable aggressive_update_packages (4.4.0rc3) (#6392)
* default conda.sh to dash if otherwise can't detect (4.4.0rc3) (#6414)
* canonicalize package names when comparing with pip (4.4.0rc3) (#6438)
* add target prefix override configuration parameter (4.4.0rc3) (#6413)
* resolve #6194 warn when conda is outdated (4.4.0rc3) (#6370)
* add information to displayed error report (4.4.0rc3) (#6437)
* csh wrapper (4.4.0) (#6463)
* resolve #5158 --override-channels (4.4.0) (#6467)
* fish update for conda 4.4 (4.4.0) (#6475, #6502)
* skip an unnecessary environments.txt rewrite (4.4.0) (#6495)

### Bug Fixes
* fix some conda-build compatibility issues (#5089)
* resolve #5123 export toposort (#5124)
* fix #5132 signal handler can only be used in main thread (#5133)
* fix orphaned --clobber parser arg (#5188)
* fix #3814 don't remove directory that's not a conda environment (#5204)
* fix #4468 _license stack trace (#5206)
* fix #4987 conda update --all no longer displays full list of packages (#5228)
* fix #3489 don't error on remove --all if environment doesn't exist (#5231)
* fix #1509 bash doesn't need full path for pre/post link/unlink scripts on unix (#5252)
* fix #462 add regression test (#5286)
* fix #5288 confirmation prompt doesn't accept no (#5291)
* fix #1713 'conda package -w' is case dependent on Windows (#5308)
* fix #5371 try falling back to pip's vendored requests if no requests available (#5372)
* fix #5356 skip root logger configuration (#5380)
* fix #5466 scrambled URL of non-alias channel with token (#5467)
* fix #5444 environment.yml file not found (#5475)
* fix #3200 use proper unbound checks in bash code and test (#5476)
* invalidate PrefixData cache on rm_rf for conda-build (#5491, #5499)
* fix exception when generating JSON output (#5628)
* fix target prefix determination (#5642)
* use proxy to avoid segfaults (#5716)
* fix #5790 incorrect activation message (4.4.0rc1) (#5820)
* fix #5808 assertion error when loading package cache (4.4.0rc1) (#5815)
* fix #5809 _pip_install_via_requirements got an unexpected keyword argument 'prune' (4.4.0rc1) (#5814)
* fix #5811 change safety_checks default to 'warn' for conda 4.4 (4.4.0rc1) (#5824)
* fix #5825 --json output format (4.4.0rc1) (#5831)
* fix force_reinstall for case when packages aren't actually installed (4.4.0rc1) (#5836)
* fix #5680 empty pip subsection error in environment.yml (4.4.0rc2) (#6275)
* fix #5852 bad tokens from history crash conda installs (4.4.0rc2) (#6076)
* fix #5827 no error message on invalid command (4.4.0rc2) (#6352)
* fix exception handler for 'conda activate' (4.4.0rc2) (#6365)
* fix #6173 double prompt immediately after conda 4.4 upgrade (4.4.0rc2) (#6351)
* fix #6181 keep existing pythons pinned to minor version (4.4.0rc2) (#6363)
* fix #6201 incorrect subdir shown for conda search when package not found (4.4.0rc2) (#6367)
* fix #6045 help message and zsh shift (4.4.0rc3) (#6368)
* fix noarch python package resintall (4.4.0rc3) (#6394)
* fix #6366 shell activation message (4.4.0rc3) (#6369)
* fix #6429 AttributeError on 'conda remove' (4.4.0rc3) (#6434)
* fix #6449 problems with 'conda info --envs' (#6451)
* add debug exception for #6430 (4.4.0rc3) (#6435)
* fix #6441 NotImplementedError on 'conda list' (4.4.0rc3) (#6442)
* fix #6445 scale back directory activation in PWD (4.4.0rc3) (#6447)
* fix #6283 no-deps for conda update case (4.4.0rc3) (#6448)
* fix #6419 set PS1 in python code (4.4.0rc3) (#6446)
* fix #6466 sp_dir doesn't exist (#6470)
* fix #6350 --update-all removes too many packages (4.4.0) (#6491)
* fix #6057 unlink-link order for python noarch packages on windows 4.4.x (4.4.0) (#6494)

### Non-User-Facing Changes
* eliminate index modification in Resolve init (#4333)
* new MatchSpec implementation (#4158, #5517)
* update conda.recipe for 4.4 (#5086)
* resolve #5118 organization and cleanup for 4.4 release (#5115)
* remove unused disk space check instructions (#5167)
* localfs adapter tests (#5181)
* extra config command tests (#5185)
* add coverage for confirm (#5203)
* clean up FileNotFoundError and DirectoryNotFoundError (#5237)
* add assertion that a path only has a single hard link before rewriting prefixes (#5305)
* remove pycrypto as requirement on windows (#5326)
* import cleanup, dead code removal, coverage improvements, and other
  housekeeping (#5472, #5474, #5480)
* rename CondaFileNotFoundError to PathNotFoundError (#5521)
* work toward repodata API (#5267)
* rename PackageNotFoundError to PackagesNotFoundError and fix message formatting (#5602)
* update conda 4.4 bld.bat windows recipe (#5573)
* remove last remnant of CondaEnvRuntimeError (#5643)
* fix typo (4.4.0rc2) (#6043)
* replace Travis-CI with CircleCI (4.4.0rc2) (#6345)
* key-value features (#5645); reverted in 4.4.0rc2 (#6347, #6492)
* resolve #6431 always add env_vars to info_dict (4.4.0rc3) (#6436)
* move shell inside conda directory (4.4.0) (#6479)
* remove dead code (4.4.0) (#6489)
=======
## 4.3.32 (unreleased)

### Bug Fixes
* fix #6057 unlink-link order for python noarch packages on windows (#6277)
* fix #6509 custom_channels incorrect in 'conda config --show' (#6510)
>>>>>>> 67dedcf3


## 4.3.31 (2017-12-15)

### Improvements
* add delete_trash to conda_env create (#6299)

### Bug Fixes
* fix #6023 assertion error for temp file (#6154)
* fix #6220 --no-builds flag for 'conda env export' (#6221)
* fix #6271 timestamp prioritization results in undesirable race-condition (#6279)

### Non-User-Facing Changes
* fix two failing integration tests after anaconda.org API change (#6182)
* resolve #6243 mark root as not writable when sys.prefix is not a conda environment (#6274)
* add timing instrumentation (#6458)


## 4.3.30 (2017-10-17)

### Improvements
* address #6056 add additional proxy variables to 'conda info --all' (#6083)

### Bug Fixes
* address #6164 move add_defaults_to_specs after augment_specs (#6172)
* fix #6057 add additional detail for message 'cannot link source that does not exist' (#6082)
* fix #6084 setting default_channels from CLI raises NotImplementedError (#6085)


## 4.3.29 (2017-10-09)

### Bug Fixes
* fix #6096 coerce to millisecond timestamps (#6131)


## 4.3.28 (2017-10-06)

### Bug Fixes
* fix #5854 remove imports of pkg_resources (#5991)
* fix millisecond timestamps (#6001)


## 4.3.27 (2017-09-18)

### Bug Fixes
* fix #5980 always delete_prefix_from_linked_data in rm_rf (#5982)


## 4.3.26 (2017-09-15)

### Deprecations/Breaking Changes
* resolve #5922 prioritize channels within multi-channels (#5923)
* add https://repo.continuum.io/pkgs/main to defaults multi-channel (#5931)

### Improvements
* add a channel priority minimization pass to solver logic (#5859)
* invoke cmd.exe with /D for pre/post link/unlink scripts (#5926)
* add boto3 use to s3 adapter (#5949)

### Bug Fixes
* always remove linked prefix entry with rm_rf (#5846)
* resolve #5920 bump repodata pickle version (#5921)
* fix msys2 activate and deactivate (#5950)


## 4.3.25 (2017-08-16)

### Deprecations/Breaking Changes
* resolve #5834 change default value of 'allow_softlinks' from True to False (#5839)

### Improvements
* add non-admin check to optionally disable non-privileged operation (#5724)
* add extra warning message to always_softlink configuration option (#5826)

### Bug Fixes
* fix #5763 channel url string splitting error (#5764)
* fix regex for repodata _mod and _etag (#5795)
* fix uncaught OSError for missing device (#5830)


## 4.3.24 (2017-07-31)

### Bug Fixes
* fix #5708 package priority sort order (#5733)


## 4.3.23 (2017-07-21)

### Improvements
* resolve #5391 PackageNotFound and NoPackagesFoundError clean up (#5506)

### Bug Fixes
* fix #5525 too many Nones in CondaHttpError (#5526)
* fix #5508 assertion failure after test file not cleaned up (#5533)
* fix #5523 catch OSError when home directory doesn't exist (#5549)
* fix #5574 traceback formatting (#5580)
* fix #5554 logger configuration levels (#5555)
* fix #5649 create_default_packages configuration (#5703)


## 4.3.22 (2017-06-12)

### Improvements
* resolve #5428 clean up cli import in conda 4.3.x (#5429)
* resolve #5302 add warning when creating environment with space in path (#5477)
* for ftp connections, ignore host IP from PASV as it is often wrong (#5489)
* expose common race condition exceptions in exports for conda-build (#5498)

### Bug Fixes
* fix #5451 conda clean --json bug (#5452)
* fix #5400 confusing deactivate message (#5473)
* fix #5459 custom subdir channel parsing (#5478)
* fix #5483 problem with setuptools / pkg_resources import (#5496)


## 4.3.21 (2017-05-25)

### Bug Fixes
* fix #5420 conda-env update error (#5421)
* fix #5425 is admin on win int not callable (#5426)


## 4.3.20 (2017-05-23)

### Improvements
* resolve #5217 skip user confirm in python_api, force always_yes (#5404)

### Bug Fixes
* fix #5367 conda info always shows 'unknown' for admin indicator on Windows (#5368)
* fix #5248 drop plan description information that might not alwasy be accurate (#5373)
* fix #5378 duplicate log messages (#5379)
* fix #5298 record has 'build', not 'build_string' (#5382)
* fix #5384 silence logging info to avoid interfering with JSON output (#5393)
* fix #5356 skip root/conda logger init for cli.python_api (#5405)

### Non-User-Facing Changes
* avoid persistent state after channel priority test (#5392)
* resolve #5402 add regression test for #5384 (#5403)
* clean up inner function definition inside for loop (#5406)


## 4.3.19 (2017-05-18)

### Improvements
* resolve #3689 better error messaging for missing anaconda-client (#5276)
* resolve #4795 conda env export lacks -p flag (#5275)
* resolve #5315 add alias verify_ssl for ssl_verify (#5316)
* resolve #3399 add netrc existence/location to 'conda info' (#5333)
* resolve #3810 add --prefix to conda env update (#5335)

### Bug Fixes
* fix #5272 conda env export ugliness under python2 (#5273)
* fix #4596 warning message from pip on conda env export (#5274)
* fix #4986 --yes not functioning for conda clean (#5311)
* fix #5329 unicode errors on Windows (#5328, #5357)
* fix sys_prefix_unfollowed for Python 3 (#5334)
* fix #5341 --json flag with conda-env (#5342)
* fix 5321 ensure variable PROMPT is set in activate.bat (#5351)

### Non-User-Facing Changes
* test conda 4.3 with requests 2.14.2 (#5281)
* remove pycrypto as requirement on windows (#5325)
* fix typo avaialble -> available (#5345)
* fix test failures related to menuinst update (#5344, #5362)


## 4.3.18 (2017-05-09)

### Improvements
* resolve #4224 warn when pysocks isn't installed (#5226)
* resolve #5229 add --insecure flag to skip ssl verification (#5230)
* resolve #4151 add admin indicator to conda info on windows (#5241)

### Bug Fixes
* fix #5152 conda info spacing (#5166)
* fix --use-index-cache actually hitting the index cache (#5134)
* backport LinkPathAction verify from 4.4 (#5171)
* fix #5184 stack trace on invalid map configuration parameter (#5186)
* fix #5189 stack trace on invalid sequence config param (#5192)
* add support for the linux-aarch64 platform (#5190)
* fix repodata fetch with the `--offline` flag (#5146)
* fix #1773 conda remove spell checking (#5176)
* fix #3470 reduce excessive error messages (#5195)
* fix #1597 make extra sure --dry-run doesn't take any actions (#5201)
* fix #3470 extra newlines around exceptions (#5200)
* fix #5214 install messages for 'nothing_to_do' case (#5216)
* fix #598 stack trace for condarc write permission denied (#5232)
* fix #4960 extra information when exception can't be displayed (#5236)
* fix #4974 no matching dist in linked data for prefix (#5239)
* fix #5258 give correct element types for conda config --describe (#5259)
* fix #4911 separate shutil.copy2 into copy and copystat (#5261)

### Non-User-Facing Changes
* resolve #5138 add test of rm_rf of symlinked files (#4373)
* resolve #4516 add extra trace-level logging (#5249, #5250)
* add tests for --update-deps flag (#5264)


## 4.3.17 (2017-04-24)

### Improvements
* fall back to copy if hardlink fails (#5002)
* add timestamp metadata for tiebreaking conda-build 3 hashed packages (#5018)
* resolve #5034 add subdirs configuration parameter (#5030)
* resolve #5081 make pinned packages optional/constrained dependencies (#5088)
* resolve #5108 improve behavior and add tests for spaces in paths (#4786)

### Bug Fixes
* quote prefix paths for locations with spaces (#5009)
* remove binstar logger configuration overrides (#4989)
* fix #4969 error in DirectoryNotFoundError (#4990)
* fix #4998 pinned string format (#5011)
* fix #5039 collecting main_info shouldn't fail on requests import (#5090)
* fix #5055 improve bad token message for anaconda.org (#5091)
* fix #5033 only re-register valid signal handlers (#5092)
* fix #5028 imports in main_list (#5093)
* fix #5073 allow client_ssl_cert{_key} to be of type None (#5096)
* fix #4671 backoff for package validate race condition (#5098)
* fix #5022 gnu_get_libc_version => linux_get_libc_version (#5099)
* fix #4849 package name match bug (#5103)
* fixes #5102 allow proxy_servers to be of type None (#5107)
* fix #5111 incorrect typify for str + NoneType (#5112)

### Non-User-Facing Changes
* resolve #5012 remove CondaRuntimeError and RuntimeError (#4818)
* full audit ensuring relative import paths within project (#5090)
* resolve #5116 refactor conda/cli/activate.py to help menuinst (#4406)


## 4.3.16 (2017-03-30)

### Improvements
* additions to configuration SEARCH_PATH to improve consistency (#4966)
* add 'conda config --describe' and extra config documentation (#4913)
* enable packaging pinning in condarc using pinned_packages config parameter
  as beta feature (#4921, #4964)

### Bug Fixes
* fix #4914 handle directory creation on top of file paths (#4922)
* fix #3982 issue with CONDA_ENV and using powerline (#4925)
* fix #2611 update instructions on how to source conda.fish (#4924)
* fix #4860 missing information on package not found error (#4935)
* fix #4944 command not found error error (#4963)


## 4.3.15 (2017-03-20)

### Improvements
* allow pkgs_dirs to be configured using `conda config` (#4895)

### Bug Fixes
* remove incorrect elision of delete_prefix_from_linked_data() (#4814)
* fix envs_dirs order for read-only root prefix (#4821)
* fix break-point in conda clean (#4801)
* fix long shebangs when creating entry points (#4828)
* fix spelling and typos (#4868, #4869)
* fix #4840 TypeError reduce() of empty sequence with no initial value (#4843)
* fix zos subdir (#4875)
* fix exceptions triggered during activate (#4873)


## 4.3.14 (2017-03-03)

### Improvements
* use cPickle in place of pickle for repodata (#4717)
* ignore pyc compile failure (#4719)
* use conda.exe for windows entry point executable (#4716, #4720)
* localize use of conda_signal_handler (#4730)
* add skip_safety_checks configuration parameter (#4767)
* never symlink executables using ORIGIN (#4625)
* set activate.bat codepage to CP_ACP (#4558)

### Bug Fixes
* fix #4777 package cache initialization speed (#4778)
* fix #4703 menuinst PathNotFoundException (#4709)
* ignore permissions error if user_site can't be read (#4710)
* fix #4694 don't import requests directly in models (#4711)
* fix #4715 include resources directory in recipe (#4716)
* fix CondaHttpError for URLs that contain '%' (#4769)
* bug fixes for preferred envs (#4678)
* fix #4745 check for info/index.json with package is_extracted (#4776)
* make sure url gets included in CondaHTTPError (#4779)
* fix #4757 map-type configs set to None (#4774)
* fix #4788 partial package extraction (#4789)

### Non-User-Facing Changes
* test coverage improvement (#4607)
* CI configuration improvements (#4713, #4773, #4775)
* allow sha256 to be None (#4759)
* add cache_fn_url to exports (#4729)
* add unicode paths for PY3 integration tests (#4760)
* additional unit tests (#4728, #4783)
* fix conda-build compatibility and tests (#4785)


## 4.3.13 (2017-02-17)

### Improvements
* resolve #4636 environment variable expansion for pkgs_dirs (#4637)
* link, symlink, islink, and readlink for Windows (#4652, #4661)
* add extra information to CondaHTTPError (#4638, #4672)

### Bug Fixes
* maximize requested builds after feature determination (#4647)
* fix #4649 incorrect assert statement concerning package cache directory (#4651)
* multi-user mode bug fixes (#4663)

### Non-User-Facing Changes
* path_actions unit tests (#4654)
* remove dead code (#4369, #4655, #4660)
* separate repodata logic from index into a new core/repodata.py module (#4669)


## 4.3.12 (2017-02-14)

### Improvements
* prepare conda for uploading to pypi (#4619)
* better general http error message (#4627)
* disable old python noarch warning (#4576)

### Bug Fixes
* fix UnicodeDecodeError for ensure_text_type (#4585)
* fix determination of if file path is writable (#4604)
* fix #4592 BufferError cannot close exported pointers exist (#4628)
* fix run_script current working directory (#4629)
* fix pkgs_dirs permissions regression (#4626)

### Non-User-Facing Changes
* fixes for tests when conda-bld directory doesn't exist (#4606)
* use requirements.txt and Makefile for travis-ci setup (#4600, #4633)
* remove hasattr use from compat functions (#4634)


## 4.3.11 (2017-02-09)

### Bug Fixes
* fix attribute error in add_defaults_to_specs (#4577)


## 4.3.10 (2017-02-07)

### Improvements
* remove .json from pickle path (#4498)
* improve empty repodata noarch warning and error messages (#4499)
* don't add python and lua as default specs for private envs (#4529, #4533)
* let default_python be None (#4547, #4550)

### Bug Fixes
* fix #4513 null pointer exception for channel without noarch (#4518)
* fix ssl_verify set type (#4517)
* fix bug for windows multiuser (#4524)
* fix clone with noarch python packages (#4535)
* fix ipv6 for python 2.7 on Windows (#4554)

### Non-User-Facing Changes
* separate integration tests with a marker (#4532)


## 4.3.9 (2017-01-31)

### Improvements
* improve repodata caching for performance (#4478, #4488)
* expand scope of packages included by bad_installed (#4402)
* silence pre-link warning for old noarch (#4451)
* add configuration to optionally require noarch repodata (#4450)
* improve conda subprocessing (#4447)
* respect info/link.json (#4482)

### Bug Fixes
* fix #4398 'hard' was used for link type at one point (#4409)
* fixed "No matches for wildcard '$activate_d/*.fish'" warning (#4415)
* print correct activate/deactivate message for fish shell (#4423)
* fix 'Dist' object has no attribute 'fn' (#4424)
* fix noarch generic and add additional integration test (#4431)
* fix #4425 unknown encoding (#4433)

### Non-User-Facing Changes
* fail CI on conda-build fail (#4405)
* run doctests (#4414)
* make index record mutable again (#4461)
* additional test for conda list --json (#4480)


## 4.3.8 (2017-01-23)

### Bug Fixes
* fix #4309 ignore EXDEV error for directory renames (#4392)
* fix #4393 by force-renaming certain backup files if the path already exists (#4397)


## 4.3.7 (2017-01-20)

### Bug Fixes
* actually revert json output for leaky plan (#4383)
* fix not raising on pre/post-link error (#4382)
* fix find_commands and find_executable for symlinks (#4387)


## 4.3.6 (2017-01-18)

### Bug Fixes
* fix 'Uncaught backoff with errno 41' warning on windows (#4366)
* revert json output for leaky plan (#4349)
* audit os.environ setting (#4360)
* fix #4324 using old dist string instead of dist object (#4361)
* fix #4351 infinite recursion via code in #4120 (#4370)
* fix #4368 conda -h (#4367)
* workaround for symlink race conditions on activate (#4346)


## 4.3.5 (2017-01-17)

### Improvements
* add exception message for corrupt repodata (#4315)

### Bug Fixes
* fix package not being found in cache after download (#4297)
* fix logic for Content-Length mismatch (#4311, #4326)
* use unicode_escape after etag regex instead of utf-8 (#4325)
* fix #4323 central condarc file being ignored (#4327)
* fix #4316 a bug in deactivate (#4316)
* pass target_prefix as env_prefix regardless of is_unlink (#4332)
* pass positional argument 'context' to BasicClobberError (#4335)

### Non-User-Facing Changes
* additional package pinning tests (#4317)


## 4.3.4 (2017-01-13)

### Improvements
* vendor url parsing from urllib3 (#4289)

### Bug Fixes
* fix some bugs in windows multi-user support (#4277)
* fix problems with channels of type <unknown> (#4290)
* include aliases for first command-line argument (#4279)
* fix for multi-line FTP status codes (#4276)

### Non-User-Facing Changes
* make arch in IndexRecord a StringField instead of EnumField
* improve conda-build compatibility (#4266)


## 4.3.3 (2017-01-10)

### Improvements
* respect Cache-Control max-age header for repodata (#4220)
* add 'local_repodata_ttl' configurability (#4240)
* remove questionable "nothing to install" logic (#4237)
* relax channel noarch requirement for 4.3; warn now, raise in future feature release (#4238)
* add additional info to setup.py warning message (#4258)

### Bug Fixes
* remove features properly (#4236)
* do not use `IFS` to find activate/deactivate scripts to source (#4239)
* fix #4235 print message to stderr (#4241)
* fix relative path to python in activate.bat (#4242)
* fix args.channel references (#4245, #4246)
* ensure cache_fn_url right pad (#4255)
* fix #4256 subprocess calls must have env wrapped in str (#4259)


## 4.3.2 (2017-01-06)

### Deprecations/Breaking Changes
* Further refine conda channels specification. To verify if the url of a channel
  represents a valid conda channel, we check that `noarch/repodata.json` and/or
  `noarch/repodata.json.bz2` exist, even if empty. (#3739)

### Improvements
* add new 'path_conflict' and 'clobber' configuration options (#4119)
* separate fetch/extract pass for explicit URLs (#4125)
* update conda homepage to conda.io (#4180)

### Bug Fixes
* fix pre/post unlink/link scripts (#4113)
* fix package version regex and bug in create_link (#4132)
* fix history tracking (#4143)
* fix index creation order (#4131)
* fix #4152 conda env export failure (#4175)
* fix #3779 channel UNC path encoding errors on windows (#4190)
* fix progress bar (#4191)
* use context.channels instead of args.channel (#4199)
* don't use local cached repodata for file:// urls (#4209)

### Non-User-Facing Changes
* xfail anaconda token test if local token is found (#4124)
* fix open-ended test failures relating to python 3.6 release (#4145)
* extend timebomb for test_multi_channel_export (#4169)
* don't unlink dists that aren't in the index (#4130)
* add python 3.6 and new conda-build test targets (#4194)


## 4.3.1 (2016-12-19)

### Improvements
* additional pre-transaction validation (#4090)
* export FileMode enum for conda-build (#4080)
* memoize disk permissions tests (#4091)
* local caching of repodata without remote server calls; new 'repodata_timeout_secs'
  configuration parameter (#4094)
* performance tuning (#4104)
* add additional fields to dist object serialization (#4102)

### Bug Fixes
* fix a noarch install bug on windows (#4071)
* fix a spec mismatch that resulted in python versions getting mixed during packaging (#4079)
* fix rollback linked record (#4092)
* fix #4097 keep split in PREFIX_PLACEHOLDER (#4100)


## 4.3.0 (2016-12-14)  Safety

### New Features
* **Unlink and Link Packages in a Single Transaction**: In the past, conda hasn't always been safe
  and defensive with its disk-mutating actions. It has gleefully clobbered existing files, and
  mid-operation failures leave environments completely broken. In some of the most severe examples,
  conda can appear to "uninstall itself." With this release, the unlinking and linking of packages
  for an executed command is done in a single transaction. If a failure occurs for any reason
  while conda is mutating files on disk, the environment will be returned its previous state.
  While we've implemented some pre-transaction checks (verifying package integrity for example),
  it's impossible to anticipate every failure mechanism. In some circumstances, OS file
  permissions cannot be fully known until an operation is attempted and fails. And conda itself
  is not without bugs. Moving forward, unforeseeable failures won't be catastrophic. (#3833, #4030)

* **Progressive Fetch and Extract Transactions**: Like package unlinking and linking, the
  download and extract phases of package handling have also been given transaction-like behavior.
  The distinction is the rollback on error is limited to a single package. Rather than rolling back
  the download and extract operation for all packages, the single-package rollback prevents the
  need for having to re-download every package if an error is encountered. (#4021, #4030)

* **Generic- and Python-Type Noarch/Universal Packages**: Along with conda-build 2.1.0, a
  noarch/universal type for python packages is officially supported. These are much like universal
  python wheels. Files in a python noarch package are linked into a prefix just like any other
  conda package, with the following additional features
  1. conda maps the `site-packages` directory to the correct location for the python version
     in the environment,
  2. conda maps the python-scripts directory to either $PREFIX/bin or $PREFIX/Scripts depending
     on platform,
  3. conda creates the python entry points specified in the conda-build recipe, and
  4. conda compiles pyc files at install time when prefix write permissions are guaranteed.

  Python noarch packages must be "fully universal."  They cannot have OS- or
  python version-specific dependencies.  They cannot have OS- or python version-specific "scripts"
  files. If these features are needed, traditional conda packages must be used. (#3712)

* **Multi-User Package Caches**: While the on-disk package cache structure has been preserved,
  the core logic implementing package cache handling has had a complete overhaul.  Writable and
  read-only package caches are fully supported. (#4021)

* **Python API Module**: An oft requested feature is the ability to use conda as a python library,
  obviating the need to "shell out" to another python process. Conda 4.3 includes a
  `conda.cli.python_api` module that facilitates this use case. While we maintain the user-facing
  command-line interface, conda commands can be executed in-process. There is also a
  `conda.exports` module to facilitate longer-term usage of conda as a library across conda
  conda releases.  However, conda's python code *is* considered internal and private, subject
  to change at any time across releases. At the moment, conda will not install itself into
  environments other than its original install environment. (#4028)

* **Remove All Locks**:  Locking has never been fully effective in conda, and it often created a
  false sense of security. In this release, multi-user package cache support has been
  implemented for improved safety by hard-linking packages in read-only caches to the user's
  primary user package cache. Still, users are cautioned that undefined behavior can result when
  conda is running in multiple process and operating on the same package caches and/or
  environments. (#3862)

### Deprecations/Breaking Changes
* Conda will refuse to clobber existing files that are not within the unlink instructions of
  the transaction. At the risk of being user-hostile, it's a step forward for conda. We do
  anticipate some growing pains. For example, conda will not clobber packages that have been
  installed with pip (or any other package manager). In other instances, conda packages that
  contain overlapping file paths but are from different package families will not install at
  the same time. The `--force` command line flag is the escape hatch. Using `--force` will
  let your operation proceed, but also makes clear that you want conda to do something it
  considers unsafe.
* Conda signed packages have been removed in 4.3. Vulnerabilities existed. An illusion of security
  is worse than not having the feature at all.  We will be incorporating The Update Framework
  into conda in a future feature release. (#4064)
* Conda 4.4 will drop support for older versions of conda-build.

### Improvements
* create a new "trace" log level enabled by `-v -v -v` or `-vvv` (#3833)
* allow conda to be installed with pip, but only when used as a library/dependency (#4028)
* the 'r' channel is now part of defaults (#3677)
* private environment support for conda (#3988)
* support v1 info/paths.json file (#3927, #3943)
* support v1 info/package_metadata.json (#4030)
* improved solver hint detection, simplified filtering (#3597)
* cache VersionOrder objects to improve performance (#3596)
* fix documentation and typos (#3526, #3572, #3627)
* add multikey configuration validation (#3432)
* some Fish autocompletions (#2519)
* reduce priority for packages removed from the index (#3703)
* add user-agent, uid, gid to conda info (#3671)
* add conda.exports module (#3429)
* make http timeouts configurable (#3832)
* add a pkgs_dirs config parameter (#3691)
* add an 'always_softlink' option (#3870, #3876)
* pre-checks for diskspace, etc for fetch and extract #(4007)
* address #3879 don't print activate message when quiet config is enabled (#3886)
* add zos-z subdir (#4060)
* add elapsed time to HTTP errors (#3942)

### Bug Fixes
* account for the Windows Python 2.7 os.environ unicode aversion (#3363)
* fix link field in record object (#3424)
* anaconda api token bug fix; additional tests (#3673)
* fix #3667 unicode literals and unicode decode (#3682)
* add conda-env entrypoint (#3743)
* fix #3807 json dump on conda config --show --json (#3811)
* fix #3801 location of temporary hard links of index.json (#3813)
* fix invalid yml example (#3849)
* add arm platforms back to subdirs (#3852)
* fix #3771 better error message for assertion errors (#3802)
* fix #3999 spaces in shebang replacement (#4008)
* config --show-sources shouldn't show force by default (#3891)
* fix #3881 don't install conda-env in clones of root (#3899)
* conda-build dist compatibility (#3909)

### Non-User-Facing Changes
* remove unnecessary eval (#3428)
* remove dead install_tar function (#3641)
* apply PEP-8 to conda-env (#3653)
* refactor dist into an object (#3616)
* vendor appdirs; remove conda's dependency on anaconda-client import (#3675)
* revert boto patch from #2380 (#3676)
* move and update ROOT_NO_RM (#3697)
* integration tests for conda clean (#3695, #3699)
* disable coverage on s3 and ftp requests adapters (#3696, #3701)
* github repo hygiene (#3705, #3706)
* major install refactor (#3712)
* remove test timebombs (#4012)
* LinkType refactor (#3882)
* move CrossPlatformStLink and make available as export (#3887)
* make Record immutable (#3965)
* project housekeeping (#3994, #4065)
* context-dependent setup.py files (#4057)


## 4.2.17 (unreleased)

## Improvements
* silence pre-link warning for old noarch 4.2.x backport (#4453)

### Bug Fixes
* remove incorrect elision of delete_prefix_from_linked_data() (#4813)
* fix CB #1825 context clobbering (#4867)
* fix #5101 api->conda regex substitution for Anaconda API channels (#5100)

### Non-User-Facing Changes
* build 4.2.x against conda-build 2.1.2 and enforce passing (#4462)


## 4.2.16 (2017-01-20)

### Improvements
* vendor url parsing from urllib3 (#4289)
* workaround for symlink race conditions on activate (#4346)

### Bug Fixes
* do not replace \ with / in file:// URLs on Windows (#4269)
* include aliases for first command-line argument (#4279)
* fix for multi-line FTP status codes (#4276)
* fix errors with unknown type channels (#4291)
* change sys.exit to raise UpgradeError when info/files not found (#4388)

### Non-User-Facing Changes
* start using doctests in test runs and coverage (#4304)
* additional package pinning tests (#4312)


## 4.2.15 (2017-01-10)

### Improvements
* use 'post' instead of 'dev' for commits according to PEP-440 (#4234)
* do not use IFS to find activate/deactivate scripts to source (#4243)
* fix relative path to python in activate.bat (#4244)

### Bug Fixes
* replace sed with python for activate and deactivate #4257


## 4.2.14 (2017-01-07)

### Improvements
* use install.rm_rf for TemporaryDirectory cleanup (#3425)
* improve handling of local dependency information (#2107)
* add default channels to exports for Windows and Unix (#4103)
* make subdir configurable (#4178)

### Bug Fixes
* fix conda/install.py single-file behavior (#3854)
* fix the api->conda substitution (#3456)
* fix silent directory removal (#3730)
* fix location of temporary hard links of index.json (#3975)
* fix potential errors in multi-channel export and offline clone (#3995)
* fix auxlib/packaging, git hashes are not limited to 7 characters (#4189)
* fix compatibility with requests >=2.12, add pyopenssl as dependency (#4059)
* fix #3287 activate in 4.1-4.2.3 clobbers non-conda PATH changes (#4211)

### Non-User-Facing Changes
* fix open-ended test failures relating to python 3.6 release (#4166)
* allow args passed to cli.main() (#4193, #4200, #4201)
* test against python 3.6 (#4197)


## 4.2.13 (2016-11-22)

### Deprecations/Breaking Changes
* show warning message for pre-link scripts (#3727)
* error and exit for install of packages that require conda minimum version 4.3 (#3726)

### Improvements
* double/extend http timeouts (#3831)
* let descriptive http errors cover more http exceptions (#3834)
* backport some conda-build configuration (#3875)

### Bug Fixes
* fix conda/install.py single-file behavior (#3854)
* fix the api->conda substitution (#3456)
* fix silent directory removal (#3730)
* fix #3910 null check for is_url (#3931)

### Non-User-Facing Changes
* flake8 E116, E121, & E123 enabled (#3883)


## 4.2.12 (2016-11-02)

### Bug Fixes

* fix #3732, #3471, #3744 CONDA_BLD_PATH (#3747)
* fix #3717 allow no-name channels (#3748)
* fix #3738 move conda-env to ruamel_yaml (#3740)
* fix conda-env entry point (#3745 via #3743)
* fix again #3664 trash emptying (#3746)


## 4.2.11 (2016-10-23)

### Improvements
* only try once for windows trash removal (#3698)

### Bug Fixes
* fix anaconda api token bug (#3674)
* fix #3646 FileMode enum comparison (#3683)
* fix #3517 conda install --mkdir (#3684)
* fix #3560 hack anaconda token coverup on conda info (#3686)
* fix #3469 alias envs_path to envs_dirs (#3685)


## 4.2.10 (2016-10-18)

### Improvements
* add json output for `conda info -s` (#3588)
* ignore certain binary prefixes on windows (#3539)
* allow conda config files to have .yaml extensions or 'condarc' anywhere in filename (#3633)

### Bug Fixes
* fix conda-build's handle_proxy_407 import (#3666)
* fix #3442, #3459, #3481, #3531, #3548 multiple networking and auth issues (#3550)
* add back linux-ppc64le subdir support (#3584)
* fix #3600 ensure links are removed when unlinking (#3625)
* fix #3602 search channels by platform (#3629)
* fix duplicated packages when updating environment (#3563)
* fix #3590 exception when parsing invalid yaml (#3593 via #3634)
* fix #3655 a string decoding error (#3656)

### Non-User-Facing Changes
* backport conda.exports module to 4.2.x (#3654)
* travis-ci OSX fix (#3615 via #3657)


## 4.2.9 (2016-09-27)

### Bug Fixes
* fix #3536 conda-env messaging to stdout with --json flag (#3537)
* fix #3525 writing to sys.stdout with --json flag for post-link scripts (#3538)
* fix #3492 make NULL falsey with python 3 (#3524)


## 4.2.8 (2016-09-26)

### Improvements
* add "error" key back to json error output (#3523)

### Bug Fixes
* fix #3453 conda fails with create_default_packages (#3454)
* fix #3455 --dry-run fails (#3457)
* dial down error messages for rm_rf (#3522)
* fix #3467 AttributeError encountered for map config parameter validation (#3521)


## 4.2.7 (2016-09-16)

### Deprecations/Breaking Changes
* revert to 4.1.x behavior of `conda list --export` (#3450, #3451)

### Bug Fixes
* don't add binstar token if it's given in the channel spec (#3427, #3440, #3444)
* fix #3433 failure to remove broken symlinks (#3436)

### Non-User-Facing Changes
* use install.rm_rf for TemporaryDirectory cleanup (#3425)


## 4.2.6 (2016-09-14)

### Improvements
* add support for client TLS certificates (#3419)
* address #3267 allow migration of channel_alias (#3410)
* conda-env version matches conda version (#3422)

### Bug Fixes
* fix #3409 unsatisfiable dependency error message (#3412)
* fix #3408 quiet rm_rf (#3413)
* fix #3407 padding error messaging (#3416)
* account for the Windows Python 2.7 os.environ unicode aversion (#3363 via #3420)


## 4.2.5 (2016-09-08)

### Deprecations/Breaking Changes
* partially revert #3041 giving conda config --add previous --prepend behavior (#3364 via #3370)
* partially revert #2760 adding back conda package command (#3398)

### Improvements
* order output of conda config --show; make --json friendly (#3384 via #3386)
* clean the pid based lock on exception (#3325)
* improve file removal on all platforms (#3280 via #3396)

### Bug Fixes
* fix #3332 allow download urls with :: in them (#3335)
* fix always_yes and not-set argparse args overriding other sources (#3374)
* fix ftp fetch timeout (#3392)
* fix #3307 add try/except block for touch lock (#3326)
* fix CONDA_CHANNELS environment variable splitting (#3390)
* fix #3378 CONDA_FORCE_32BIT environment variable (#3391)
* make conda info channel urls actually give urls (#3397)
* fix cio_test compatibility (#3395 via #3400)


## 4.2.4 (2016-08-18)

### Bug Fixes
* fix #3277 conda list package order (#3278)
* fix channel priority issue with duplicated channels (#3283)
* fix local channel channels; add full conda-build unit tests (#3281)
* fix conda install with no package specified (#3284)
* fix #3253 exporting and importing conda environments (#3286)
* fix priority messaging on conda config --get (#3304)
* fix conda list --export; additional integration tests (#3291)
* fix conda update --all idempotence; add integration tests for channel priority (#3306)

### Non-User-Facing Changes
* additional conda-env integration tests (#3288)


## 4.2.3 (2016-08-11)

### Improvements
* added zsh and zsh.exe to Windows shells (#3257)

### Bug Fixes
* allow conda to downgrade itself (#3273)
* fix breaking changes to conda-build from 4.2.2 (#3265)
* fix empty environment issues with conda and conda-env (#3269)

### Non-User-Facing Changes
* add integration tests for conda-env (#3270)
* add more conda-build smoke tests (#3274)


## 4.2.2 (2016-08-09)

### Improvements
* enable binary prefix replacement on windows (#3262)
* add `--verbose` command line flag (#3237)
* improve logging and exception detail (#3237, #3252)
* do not remove empty environment without asking; raise an error when a named environment
  can't be found (#3222)

### Bug Fixes
* fix #3226 user condarc not available on Windows (#3228)
* fix some bugs in conda config --show* (#3212)
* fix conda-build local channel bug (#3202)
* remove subprocess exiting message (#3245)
* fix comment parsing and channels in conda-env environment.yml (#3258, #3259)
* fix context error with conda-env (#3232)
* fix #3182 conda install silently skipping failed linking (#3184)


## 4.2.1 (2016-08-01)

### Improvements
* improve an error message that can happen during conda install --revision (#3181)
* use clean sys.exit with user choice 'No' (#3196)

### Bug Fixes
* critical fix for 4.2.0 error when no git is on PATH (#3193)
* revert #3171 lock cleaning on exit pending further refinement
* patches for conda-build compatibility with 4.2 (#3187)
* fix a bug in --show-sources output that ignored aliased parameter names (#3189)

### Non-User-Facing Changes
* move scripts in bin to shell directory (#3186)


## 4.2.0 (2016-07-28)  Configuration

### New Features
* **New Configuration Engine**: Configuration and "operating context" are the foundation of
  conda's functionality. Conda now has the ability to pull configuration information from a
  multitude of on-disk locations, including `.d` directories and a `.condarc` file *within*
  a conda environment), along with full `CONDA_` environment variable support. Helpful
  validation errors are given for improperly-specified configuration. Full documentation
  updates pending. (#2537, #3160, #3178)
* **New Exception Handling Engine**: Previous releases followed a pattern of premature exiting
  (with hard calls to `sys.exit()` when exceptional circumstances were encountered. This
  release replaces over 100 `sys.exit` calls with python exceptions.  For conda developers,
  this will result in tests that are easier to write.  For developers using conda, this is a
  first step on a long path toward conda being directly importable.  For conda users, this will
  eventually result in more helpful and descriptive errors messages.
  (#2899, #2993, #3016, #3152, #3045)
* **Empty Environments**: Conda can now create "empty" environments when no initial packages
  are specified, alleviating a common source of confusion. (#3072, #3174)
* **Conda in Private Env**: Conda can now be configured to live within its own private
  environment.  While it's not yet default behavior, this represents a first step toward
  separating the `root` environment into a "conda private" environment and a "user default"
  environment. (#3068)
* **Regex Version Specification**: Regular expressions are now valid version specifiers.
  For example, `^1\.[5-8]\.1$|2.2`. (#2933)

### Deprecations/Breaking Changes
* remove conda init (#2759)
* remove conda package and conda bundle (#2760)
* deprecate conda-env repo; pull into conda proper (#2950, #2952, #2954, #3157, #3163, #3170)
* force use of ruamel_yaml (#2762)
* implement conda config --prepend; change behavior of --add to --append (#3041)
* exit on link error instead of logging it (#2639)

### Improvements
* improve locking (#2962, #2989, #3048, #3075)
* clean up requests usage for fetching packages (#2755)
* remove excess output from conda --help (#2872)
* remove os.remove in update_prefix (#3006)
* better error behavior if conda is spec'd for a non-root environment (#2956)
* scale back try_write function on unix (#3076)

### Bug Fixes
* remove psutil requirement, fixes annoying error message (#3135, #3183)
* fix #3124 add threading lock to memoize (#3134)
* fix a failure with multi-threaded repodata downloads (#3078)
* fix windows file url (#3139)
* address #2800, error with environment.yml and non-default channels (#3164)

### Non-User-Facing Changes
* project structure enhancement (#2929, #3132, #3133, #3136)
* clean up channel handling with new channel model (#3130, #3151)
* add Anaconda Cloud / Binstar auth handler (#3142)
* remove dead code (#2761, #2969)
* code refactoring and additional tests (#3052, #3020)
* remove auxlib from project root (#2931)
* vendor auxlib 0.0.40 (#2932, #2943, #3131)
* vendor toolz 0.8.0 (#2994)
* move progressbar to vendor directory (#2951)
* fix conda.recipe for new quirks with conda-build (#2959)
* move captured function to common module (#3083)
* rename CHANGELOG to md (#3087)


## 4.1.13 (unreleased)

* improve handling of local dependency information, #2107
* show warning message for pre-link scripts, #3727
* error and exit for install of packages that require conda minimum version 4.3, #3726
* fix conda/install.py single-file behavior, #3854
* fix open-ended test failures relating to python 3.6 release, #4167
* fix #3287 activate in 4.1-4.2.3 clobbers non-conda PATH changes, #4211
* fix relative path to python in activate.bat, #4244


## 4.1.12 (2016-09-08)

* fix #2837 "File exists" in symlinked path with parallel activations, #3210
* fix prune option when installing packages, #3354
* change check for placeholder to be more friendly to long PATH, #3349


## 4.1.11 (2016-07-26)

* fix PS1 backup in activate script, #3135 via #3155
* correct resolution for 'handle failures in binstar_client more generally', #3156


## 4.1.10 (2016-07-25)

* ignore symlink failure because of read-only file system, #3055
* backport shortcut tests, #3064
* fix #2979 redefinition of $SHELL variable, #3081
* fix #3060 --clone root --copy exception, #3080


## 4.1.9 (2016-07-20)

* fix #3104, add global BINSTAR_TOKEN_PAT
* handle failures in binstar_client more generally


## 4.1.8 (2016-07-12)

* fix #3004 UNAUTHORIZED for url (null binstar token), #3008
* fix overwrite existing redirect shortcuts when symlinking envs, #3025
* partially revert no default shortcuts, #3032, #3047


## 4.0.11 2016-07-09

* allow auto_update_conda from sysrc, #3015 via #3021


## 4.1.7 (2016-07-07)

* add msys2 channel to defaults on Windows, #2999
* fix #2939 channel_alias issues; improve offline enforcement, #2964
* fix #2970, #2974 improve handling of file:// URLs inside channel, #2976


## 4.1.6 (2016-07-01)

* slow down exp backoff from 1 ms to 100 ms factor, #2944
* set max time on exp_backoff to ~6.5 sec,#2955
* fix #2914 add/subtract from PATH; kill folder output text, #2917
* normalize use of get_index behavior across clone/explicit, #2937
* wrap root prefix check with normcase, #2938


## 4.1.5 (2016-06-29)

* more conservative auto updates of conda #2900
* fix some permissions errors with more aggressive use of move_path_to_trash, #2882
* fix #2891 error if allow_other_channels setting is used, #2896
* fix #2886, #2907 installing a tarball directly from the package cache, #2908
* fix #2681, #2778 reverting #2320 lock behavior changes, #2915


## 4.0.10 (2016-06-29)

* fix #2846 revert the use of UNC paths; shorten trash filenames, #2859 via #2878
* fix some permissions errors with more aggressive use of move_path_to_trash, #2882 via #2894


## 4.1.4 (2016-06-27)

* fix #2846 revert the use of UNC paths; shorten trash filenames, #2859
* fix exp backoff on Windows, #2860
* fix #2845 URL for local file repos, #2862
* fix #2764 restore full path var on win; create to CONDA_PREFIX env var, #2848
* fix #2754 improve listing pip installed packages, #2873
* change root prefix detection to avoid clobbering root activate scripts, #2880
* address #2841 add lowest and highest priority indication to channel config output, #2875
* add SYMLINK_CONDA to planned instructions, #2861
* use CONDA_PREFIX, not CONDA_DEFAULT_ENV for activate.d, #2856
* call scripts with redirect on win; more error checking to activate, #2852


## 4.1.3 (2016-06-23)

* ensure conda-env auto update, along with conda, #2772
* make yaml booleans behave how everyone expects them to, #2784
* use accept-encoding for repodata; prefer repodata.json to repodata.json.bz2, #2821
* additional integration and regression tests, #2757, #2774, #2787
* add offline mode to printed info; use offline flag when grabbing channels, #2813
* show conda-env version in conda info, #2819
* adjust channel priority superseded list, #2820
* support epoch ! characters in command line specs, #2832
* accept old default names and new ones when canonicalizing channel URLs #2839
* push PATH, PS1 manipulation into shell scripts, #2796
* fix #2765 broken source activate without arguments, #2806
* fix standalone execution of install.py, #2756
* fix #2810 activating conda environment broken with git bash on Windows, #2795
* fix #2805, #2781 handle both file-based channels and explicit file-based URLs, #2812
* fix #2746 conda create --clone of root, #2838
* fix #2668, #2699 shell recursion with activate #2831


## 4.1.2 (2016-06-17)

* improve messaging for "downgrades" due to channel priority, #2718
* support conda config channel append/prepend, handle duplicates, #2730
* remove --shortcuts option to internal CLI code, #2723
* fix an issue concerning space characters in paths in activate.bat, #2740
* fix #2732 restore yes/no/on/off for booleans on the command line, #2734
* fix #2642 tarball install on Windows, #2729
* fix #2687, #2697 WindowsError when creating environments on Windows, #2717
* fix #2710 link instruction in conda create causes TypeError, #2715
* revert #2514, #2695, disabling of .netrc files, #2736
* revert #2281 printing progress bar to terminal, #2707


## 4.1.1 (2016-06-16)

* add auto_update_conda config parameter, #2686
* fix #2669 conda config --add channels can leave out defaults, #2670
* fix #2703 ignore activate symlink error if links already exist, #2705
* fix #2693 install duplicate packages with older version of Anaconda, #2701
* fix #2677 respect HTTP_PROXY, #2695
* fix #2680 broken fish integration, #2685, #2694
* fix an issue with conda never exiting, #2689
* fix #2688 explicit file installs, #2708
* fix #2700 conda list UnicodeDecodeError, #2706


## 4.0.9 (2016-06-15)

* add auto_update_conda config parameter, #2686


## 4.1.0 (2016-06-14)  Channel Priority

* clean up activate and deactivate scripts, moving back to conda repo, #1727,
  #2265, #2291, #2473, #2501, #2484
* replace pyyaml with ruamel_yaml, #2283, #2321
* better handling of channel collisions, #2323, #2369 #2402, #2428
* improve listing of pip packages with conda list, #2275
* re-license progressbar under BSD 3-clause, #2334
* reduce the amount of extraneous info in hints, #2261
* add --shortcuts option to install shortcuts on windows, #2623
* skip binary replacement on windows, #2630
* don't show channel urls by default in conda list, #2282
* package resolution and solver tweaks, #2443, #2475, #2480
* improved version & build matching, #2442, #2488
* print progress to the terminal rather than stdout, #2281
* verify version specs given on command line are valid, #2246
* fix for try_write function in case of odd permissions, #2301
* fix a conda search --spec error, #2343
* update User-Agent for conda connections, #2347
* remove some dead code paths, #2338, #2374
* fixes a thread safety issue with http requests, #2377, #2383
* manage BeeGFS hard-links non-POSIX configuration, #2355
* prevent version downgrades during removes, #2394
* fix conda info --json, #2445
* truncate shebangs over 127 characters using /usr/bin/env, #2479
* extract packages to a temporary directory then rename, #2425, #2483
* fix help in install, #2460
* fix re-install bug when sha1 differs, #2507
* fix a bug with file deletion, #2499
* disable .netrc files, #2514
* dont fetch index on remove --all, #2553
* allow track_features to be a string *or* a list in .condarc, #2541
* fix #2415 infinite recursion in invalid_chains, #2566
* allow channel_alias to be different than binstar, #2564


## 4.0.8 (2016-06-03)

* fix a potential problem with moving files to trash, #2587


## 4.0.7 (2016-05-26)

* workaround for boto bug, #2380


## 4.0.6 (2016-05-11)

* log "custom" versions as updates rather than downgrades, #2290
* fixes a TypeError exception that can occur on install/update, #2331
* fixes an error on Windows removing files with long path names, #2452


## 4.0.5 (2016-03-16)

* improved help documentation for install, update, and remove, #2262
* fixes #2229 and #2250 related to conda update errors on Windows, #2251
* fixes #2258 conda list for pip packages on Windows, #2264


## 4.0.4 (2016-03-10)

* revert #2217 closing request sessions, #2233


## 4.0.3 (2016-03-10)

* adds a `conda clean --all` feature, #2211
* solver performance improvements, #2209
* fixes conda list for pip packages on windows, #2216
* quiets some logging for package downloads under python 3, #2217
* more urls for `conda list --explicit`, #1855
* prefer more "latest builds" for more packages, #2227
* fixes a bug with dependency resolution and features, #2226


## 4.0.2 (2016-03-08)

* fixes track_features in ~/.condarc being a list, see also #2203
* fixes incorrect path in lock file error #2195
* fixes issues with cloning environments, #2193, #2194
* fixes a strange interaction between features and versions, #2206
* fixes a bug in low-level SAT clause generation creating a
  preference for older versions, #2199


## 4.0.1 (2016-03-07)

* fixes an install issue caused by md5 checksum mismatches, #2183
* remove auxlib build dependency, #2188


## 4.0.0 (2016-03-04)  Solver

* The solver has been retooled significantly. Performance
  should be improved in most circumstances, and a number of issues
  involving feature conflicts should be resolved.
* `conda update <package>` now handles depedencies properly
  according to the setting of the "update_deps" configuration:
      --update-deps: conda will also update any dependencies as needed
                     to install the latest verison of the requrested
                     packages.  The minimal set of changes required to
                     achieve this is sought.
      --no-update-deps: conda will update the packages *only* to the
                     extent that no updates to the dependencies are
                     required
  The previous behavior, which would update the packages without regard to
  their dependencies, could result in a broken configuration, and has been
  removed.
* Conda finally has an official logo.
* Fix `conda clean --packages` on Windows, #1944
* Conda sub-commands now support dashes in names, #1840


3.19.4 (unreleased):
--------------------
  * improve handling of local dependency information, #2107
  * use install.rm_rf for TemporaryDirectory cleanup, #3425
  * fix the api->conda substitution, #3456
  * error and exit for install of packages that require conda minimum version 4.3, #3726
  * show warning message for pre-link scripts, #3727
  * fix silent directory removal, #3730
  * fix conda/install.py single-file behavior, #3854


2016-02-19   3.19.3:
--------------------
  * fix critical issue, see #2106


2016-02-19   3.19.2:
--------------------
  * add basic activate/deactivate, conda activate/deactivate/ls for fish,
    see #545
  * remove error when CONDA_FORCE_32BIT is set on 32-bit systems, #1985
  * suppress help text for --unknown option, #2051
  * fix issue with conda create --clone post-link scripts, #2007
  * fix a permissions issue on windows, #2083


2016-02-01   3.19.1:
--------------------
  * resolve.py: properly escape periods in version numbers, #1926
  * support for pinning Lua by default, #1934
  * remove hard-coded test URLs, a module cio_test is now expected when
    CIO_TEST is set


2015-12-17   3.19.0:
--------------------
  * OpenBSD 5.x support, #1891
  * improve install CLI to make Miniconda -f work, #1905


2015-12-10   3.18.9:
--------------------
  * allow chaning default_channels (only applies to "system" condarc), from
    from CLI, #1886
  * improve default for --show-channel-urls in conda list, #1900


2015-12-03   3.18.8:
--------------------
  * always attempt to delete files in rm_rf, #1864


2015-12-02   3.18.7:
--------------------
  * simplify call to menuinst.install()
  * add menuinst as dependency on Windows
  * add ROOT_PREFIX to post-link (and pre_unlink) environment


2015-11-19   3.18.6:
--------------------
  * improve conda clean when user lacks permissions, #1807
  * make show_channel_urls default to True, #1771
  * cleaner write tests, #1735
  * fix documentation, #1709
  * improve conda clean when directories don't exist, #1808


2015-11-11   3.18.5:
--------------------
  * fix bad menuinst exception handling, #1798
  * add workaround for unresolved dependencies on Windows


2015-11-09   3.18.4:
--------------------
  * allow explicit file to contain MD5 hashsums
  * add --md5 option to "conda list --explicit"
  * stop infinite recursion during certain resolve operations, #1749
  * add dependencies even if strictness == 3, #1766


2015-10-15   3.18.3:
--------------------
  * added a pruning step for more efficient solves, #1702
  * disallow conda-env to be installed into non-root environment
  * improve error output for bad command input, #1706
  * pass env name and setup cmd to menuinst, #1699


2015-10-12   3.18.2:
--------------------
  * add "conda list --explicit" which contains the URLs of all conda packages
    to be installed, and can used with the install/create --file option, #1688
  * fix a potential issue in conda clean
  * avoid issues with LookupErrors when updating Python in the root
    environment on Windows
  * don't fetch the index from the network with conda remove
  * when installing conda packages directly, "conda install <pkg>.tar.bz2",
    unlink any installed package with that name (not just the installed one)
  * allow menu items to be installed in non-root env, #1692


2015-09-28   3.18.1:
--------------------
  * fix: removed reference to win_ignore_root in plan module


2015-09-28   3.18.0:
--------------------
  * allow Python to be updated in root environment on Windows, #1657
  * add defaults to specs after getting pinned specs (allows to pin a
    different version of Python than what is installed)
  * show what older versions are in the solutions in the resolve debug log
  * fix some issues with Python 3.5
  * respect --no-deps when installing from .tar or .tar.bz2
  * avoid infinite recursion with NoPackagesFound and conda update --all --file
  * fix conda update --file
  * toposort: Added special case to remove 'pip' dependency from 'python'
  * show dotlog messages during hint generation with --debug
  * disable the max_only heuristic during hint generation
  * new version comparison algorithm, which consistently compares any version
    string, and better handles version strings using things like alpha, beta,
    rc, post, and dev. This should remove any inconsistent version comparison
    that would lead to conda installing an incorrect version.
  * use the trash in rm_rf, meaning more things will get the benefit of the
    trash system on Windows
  * add the ability to pass the --file argument multiple times
  * add conda upgrade alias for conda update
  * add update_dependencies condarc option and --update-deps/--no-update-deps
    command line flags
  * allow specs with conda update --all
  * add --show-channel-urls and --no-show-channel-urls command line options
  * add always_copy condarc option
  * conda clean properly handles multiple envs directories. This breaks
    backwards compatibility with some of the --json output. Some of the old
    --json keys are kept for backwards compatibility.


2015-09-11   3.17.0:
--------------------
  * add windows_forward_slashes option to walk_prefix(), see #1513
  * add ability to set CONDA_FORCE_32BIT environment variable, it should
    should only be used when running conda-build, #1555
  * add config option to makes the python dependency on pip optional, #1577
  * fix an UnboundLocalError
  * print note about pinned specs in no packages found error
  * allow wildcards in AND-connected version specs
  * print pinned specs to the debug log
  * fix conda create --clone with create_default_packages
  * give a better error when a proxy isn't found for a given scheme
  * enable running 'conda run' in offline mode
  * fix issue where hardlinked cache contents were being overwritten
  * correctly skip packages whose dependencies can't be found with conda
    update --all
  * use clearer terminology in -m help text.
  * use splitlines to break up multiple lines throughout the codebase
  * fix AttributeError with SSLError


2015-08-10   3.16.0:
--------------------
  * rename binstar -> anaconda, see #1458
  * fix --use-local when the conda-bld directory doesn't exist
  * fixed --offline option when using "conda create --clone", see #1487
  * don't mask recursion depth errors
  * add conda search --reverse-dependency
  * check whether hardlinking is available before linking when
    using "python install.py --link" directly, see #1490
  * don't exit nonzero when installing a package with no dependencies
  * check which features are installed in an environment via track_features,
    not features
  * set the verify flag directly on CondaSession (fixes conda skeleton not
    respecting the ssl_verify option)


2015-07-23   3.15.1:
--------------------
  * fix conda with older versions of argcomplete
  * restore the --force-pscheck option as a no-op for backwards
    compatibility


2015-07-22   3.15.0:
--------------------
  * sort the output of conda info package correctly
  * enable tab completion of conda command extensions using
    argcomplete. Command extensions that import conda should use
    conda.cli.conda_argparse.ArgumentParser instead of
    argparse.ArgumentParser. Otherwise, they should enable argcomplete
    completion manually.
  * allow psutil and pycosat to be updated in the root environment on Windows
  * remove all mentions of pscheck. The --force-pscheck flag has been removed.
  * added support for S3 channels
  * fix color issues from pip in conda list on Windows
  * add support for other machine types on Linux, in particular ppc64le
  * add non_x86_linux_machines set to config module
  * allow ssl_verify to accept strings in addition to boolean values in condarc
  * enable --set to work with both boolean and string values


2015-06-29   3.14.1:
--------------------
  * make use of Crypto.Signature.PKCS1_PSS module, see #1388
  * note when features are being used in the unsatisfiable hint


2015-06-16   3.14.0:
--------------------
  * add ability to verify signed packages, see #1343 (and conda-build #430)
  * fix issue when trying to add 'pip' dependency to old python packages
  * provide option "conda info --unsafe-channels" for getting unobscured
    channel list, #1374


2015-06-04   3.13.0:
--------------------
  * avoid the Windows file lock by moving files to a trash directory, #1133
  * handle env dirs not existing in the Environments completer
  * rename binstar.org -> anaconda.org, see #1348
  * speed up 'source activate' by ~40%


2015-05-05   3.12.0:
--------------------
  * correctly allow conda to update itself
  * print which file leads to the "unable to remove file" error on Windows
  * add support for the no_proxy environment variable, #1171
  * add a much faster hint generation for unsatisfiable packages, which is now
    always enabled (previously it would not run if there were more than ten
    specs). The new hint only gives one set of conflicting packages, rather
    than all sets, so multiple passes may be necessary to fix such issues
  * conda extensions that import conda should use
    conda.cli.conda_argparser.ArgumentParser instead of
    argparse.ArgumentParser to conform to the conda help guidelines (e.g., all
    help messages should be capitalized with periods, and the options should
    be preceded by "Options:" for the sake of help2man).
  * add confirmation dialog to conda remove. Fixes conda remove --dry-run.


2015-04-22   3.11.0:
--------------------
  * fix issue where forced update on Windows could cause a package to break
  * remove detection of running processes that might conflict
  * deprecate --force-pscheck (now a no-op argument)
  * make conda search --outdated --names-only work, fixes #1252
  * handle the history file not having read or write permissions better
  * make multiple package resolutions warning easier to read
  * add --full-name to conda list
  * improvements to command help


2015-04-06   3.10.1:
--------------------
  * fix logic in @memoized for unhashable args
  * restored json cache of repodata, see #1249
  * hide binstar tokens in conda info --json
  * handle CIO_TEST='2 '
  * always find the solution with minimal number of packages, even if there
    are many solutions
  * allow comments at the end of the line in requirement files
  * don't update the progressbar until after the item is finished running
  * add conda/<version> to HTTP header User-Agent string


2015-03-12   3.10.0:
--------------------
  * change default repo urls to be https
  * add --offline to conda search
  * add --names-only and --full-name to conda search
  * add tab completion for packages to conda search


2015-02-24   3.9.1:
-------------------
  * pscheck: check for processes in the current environment, see #1157
  * don't write to the history file if nothing has changed, see #1148
  * conda update --all installs packages without version restrictions (except
    for Python), see #1138
  * conda update --all ignores the anaconda metapackage, see #1138
  * use forward slashes for file urls on Windows
  * don't symlink conda in the root environment from activate
  * use the correct package name in the progress bar info
  * use json progress bars for unsatisfiable dependencies hints
  * don't let requests decode gz files when downloaded


2015-02-16   3.9.0:
-------------------
  * remove (de)activation scripts from conda, those are now in conda-env
  * pip is now always added as a Python dependency
  * allow conda to be installed into environments which start with _
  * add argcomplete tab completion for environments with the -n flag, and for
    package names with install, update, create, and remove


2015-02-03   3.8.4:
-------------------
  * copy (de)activate scripts from conda-env
  * Add noarch (sub) directory support


2015-01-28   3.8.3:
-------------------
  * simplified how ROOT_PREFIX is obtained in (de)activate


2015-01-27   3.8.2:
-------------------
  * add conda clean --source-cache to clean the conda build source caches
  * add missing quotes in (de)activate.bat, fixes problem in Windows when
    conda is installed into a directory with spaces
  * fix conda install --copy


2015-01-23   3.8.1:
-------------------
  * add missing utf-8 decoding, fixes Python 3 bug when icondata to json file


2015-01-22   3.8.0:
-------------------
  * move active script into conda-env, which is now a new dependency
  * load the channel urls in the correct order when using concurrent.futures
  * add optional 'icondata' key to json files in conda-meta directory, which
    contain the base64 encoded png file or the icon
  * remove a debug print statement


2014-12-18   3.7.4:
-------------------
  * add --offline option to install, create, update and remove commands, and
    also add ability to set "offline: True" in condarc file
  * add conda uninstall as alias for conda remove
  * add conda info --root
  * add conda.pip module
  * fix CONDARC pointing to non-existing file, closes issue #961
  * make update -f work if the package is already up-to-date
  * fix possible TypeError when printing an error message
  * link packages in topologically sorted order (so that pre-link scripts can
    assume that the dependencies are installed)
  * add --copy flag to install
  * prevent the progressbar from crashing conda when fetching in some
    situations


2014-11-05   3.7.3:
-------------------
  * conda install from a local conda package (or a tar fill which
    contains conda packages), will now also install the dependencies
    listed by the installed packages.
  * add SOURCE_DIR environment variable in pre-link subprocess
  * record all created environments in ~/.conda/environments.txt


2014-10-31   3.7.2:
-------------------
  * only show the binstar install message once
  * print the fetching repodata dot after the repodata is fetched
  * write the install and remove specs to the history file
  * add '-y' as an alias to '--yes'
  * the `--file` option to conda config now defaults to
    os.environ.get('CONDARC')
  * some improvements to documentation (--help output)
  * add user_rc_path and sys_rc_path to conda info --json
  * cache the proxy username and password
  * avoid warning about conda in pscheck
  * make ~/.conda/envs the first user envs dir


2014-10-07   3.7.1:
-------------------
  * improve error message for forgetting to use source with activate and
    deactivate, see issue #601
  * don't allow to remove the current environment, see issue #639
  * don't fail if binstar_client can't be imported for other reasons,
    see issue #925
  * allow spaces to be contained in conda run
  * only show the conda install binstar hint if binstar is not installed
  * conda info package_spec now gives detailed info on packages. conda info
    path has been removed, as it is duplicated by conda package -w path.


2014-09-19   3.7.0:
-------------------
  * faster algorithm for --alt-hint
  * don't allow channel_alias with allow_other_channels: false if it is set in
    the system .condarc
  * don't show long "no packages found" error with update --all
  * automatically add the Binstar token to urls when the binstar client is
    installed and logged in
  * carefully avoid showing the binstar token or writing it to a file
  * be more careful in conda config about keys that are the wrong type
  * don't expect directories starting with conda- to be commands
  * no longer recommend to run conda init after pip installing conda. A pip
    installed conda will now work without being initialized to create and
    manage other environments
  * the rm function on Windows now works around access denied errors
  * fix channel urls now showing with conda list with show_channel_urls set to
    true


2014-09-08   3.6.4:
-------------------
  * fix removing packages that aren't in the channels any more
  * Pretties output for --alt-hint


2014-09-04   3.6.3:
-------------------
  * skip packages that can't be found with update --all
  * add --use-local to search and remove
  * allow --use-local to be used along with -c (--channels) and
    --override-channels. --override-channels now requires either -c or
    --use-local
  * allow paths in has_prefix to be quoted, to allow for spaces in paths on
    Windows
  * retain Unix style path separators for prefixes in has_prefix on
    Windows (if the placeholder path uses /, replace it with a path that uses
    /, not \)
  * fix bug in --use-local due to API changes in conda-build
  * include user site directories in conda info -s
  * make binary has_prefix replacement work with spaces after the prefix
  * make binary has_prefix replacement replace multiple occurrences of the
    placeholder in the same null-terminated string
  * don't show packages from other platforms as installed or cached in conda
    search
  * be more careful about not warning about conda itself in pscheck
  * Use a progress bar for the unsatisfiable packages hint generation
  * Don't use TemporaryFile in try_write, as it is too slow when it fails
  * Ignore InsecureRequestWarning when ssl_verify is False
  * conda remove removes features tracked by removed packages in
    track_features


2014-08-20   3.6.2:
-------------------
  * add --use-index-cache to conda remove
  * fix a bug where features (like mkl) would be selected incorrectly
  * use concurrent.future.ThreadPool to fetch package metadata asynchronously
    in Python 3.
  * do the retries in rm_rf on every platform
  * use a higher cutoff for package name misspellings
  * allow changing default channels in "system" .condarc


2014-08-13   3.6.1:
-------------------
  * add retries to download in fetch module
  * improved error messages for missing packages
  * more robust rm_rf on Windows
  * print multiline help for subcommands correctly


2014-08-11   3.6.0:
-------------------
  * correctly check if a package can be hard-linked if it isn't extracted yet
  * change how the package plan is printed to better show what is new,
    updated, and downgraded
  * use suggest_normalized_version in the resolve module. Now versions like
    1.0alpha that are not directly recognized by verlib's NormalizedVersion
    are supported better
  * conda run command, to run apps and commands from packages
  * more complete --json API. Every conda command should fully support --json
    output now.
  * show the conda_build and requests versions in conda info
  * include packages from setup.py develop in conda list (with use_pip)
  * raise a warning instead of dying when the history file is invalid
  * use urllib.quote on the proxy password
  * make conda search --outdated --canonical work
  * pin the Python version during conda init
  * fix some metadata that is written for Python during conda init
  * allow comments in a pinned file
  * allow installing and updating menuinst on Windows
  * allow conda create with both --file and listed packages
  * better handling of some nonexistent packages
  * fix command line flags in conda package
  * fix a bug in the ftp adapter


2014-06-10   3.5.5:
-------------------
  * remove another instance pycosat version detection, which fails on
    Windows, see issue #761


2014-06-10   3.5.4:
-------------------
  * remove pycosat version detection, which fails on Windows, see issue #761


2014-06-09   3.5.3:
-------------------
  * fix conda update to correctly not install packages that are already
    up-to-date
  * always fail with connection error in download
  * the package resolution is now much faster and uses less memory
  * add ssl_verify option in condarc to allow ignoring SSL certificate
    verification, see issue #737


2014-05-27   3.5.2:
-------------------
  * fix bug in activate.bat and deactivate.bat on Windows


2014-05-26   3.5.1:
-------------------
  * fix proxy support - conda now prompts for proxy username and password
    again
  * fix activate.bat on Windows with spaces in the path
  * update optional psutil dependency was updated to psutil 2.0 or higher


2014-05-15   3.5.0:
-------------------
  * replace use of urllib2 with requests. requests is now a hard dependency of
    conda.
  * add ability to only allow system-wise specified channels
  * hide binstar from output of conda info


2014-05-05   3.4.3:
-------------------
  * allow prefix replacement in binary files, see issue #710
  * check if creating hard link is possible and otherwise copy,
    during install
  * allow circular dependencies


2014-04-21   3.4.2:
-------------------
  * conda clean --lock: skip directories that don't exist, fixes #648
  * fixed empty history file causing crash, issue #644
  * remove timezone information from history file, fixes issue #651
  * fix PackagesNotFound error for missing recursive dependencies
  * change the default for adding cache from the local package cache -
    known is now the default and the option to use index metadata from the
    local package cache is --unknown
  * add --alt-hint as a method to get an alternate form of a hint for
    unsatisfiable packages
  * add conda package --ls-files to list files in a package
  * add ability to pin specs in an environment. To pin a spec, add a file
    called pinned to the environment's conda-meta directory with the specs to
    pin. Pinned specs are always kept installed, unless the --no-pin flag is
    used.
  * fix keyboard interrupting of external commands. Now keyboard interupting
    conda build correctly removes the lock file
  * add no_link ability to conda, see issue #678


2014-04-07   3.4.1:
-------------------
  * always use a pkgs cache directory associated with an envs directory, even
    when using -p option with an arbitrary a prefix which is not inside an
    envs dir
  * add setting of PYTHONHOME to conda info --system
  * skip packages with bad metadata


2014-04-02   3.4.0:
-------------------
  * added revision history to each environment:
      - conda list --revisions
      - conda install --revision
      - log is stored in conda-meta/history
  * allow parsing pip-style requirement files with --file option and in command
    line arguments, e.g. conda install 'numpy>=1.7', issue #624
  * fix error message for --file option when file does not exist
  * allow DEFAULTS in CONDA_ENVS_PATH, which expands to the defaults settings,
    including the condarc file
  * don't install a package with a feature (like mkl) unless it is
    specifically requested (i.e., that feature is already enabled in that
    environment)
  * add ability to show channel URLs when displaying what is going to be
    downloaded by setting "show_channel_urls: True" in condarc
  * fix the --quiet option
  * skip packages that have dependencies that can't be found


2014-03-24   3.3.2:
-------------------
  * fix the --file option
  * check install arguments before fetching metadata
  * fix a printing glitch with the progress bars
  * give a better error message for conda clean with no arguments
  * don't include unknown packages when searching another platform


2014-03-19   3.3.1:
-------------------
  * Fix setting of PS1 in activate.
  * Add conda update --all.
  * Allow setting CONDARC=' ' to use no condarc.
  * Add conda clean --packages.
  * Don't include bin/conda, bin/activate, or bin/deactivate in conda
    package.


2014-03-18   3.3.0:
-------------------
  * allow new package specification, i.e. ==, >=, >, <=, <, != separated
    by ',' for example: >=2.3,<3.0
  * add ability to disable self update of conda, by setting
    "self_update: False" in .condarc
  * Try installing packages using the old way of just installing the maximum
    versions of things first. This provides a major speedup of solving the
    package specifications in the cases where this scheme works.
  * Don't include python=3.3 in the specs automatically for the Python 3
    version of conda.  This allows you to do "conda create -n env package" for
    a package that only has a Python 2 version without specifying
    "python=2". This change has no effect in Python 2.
  * Automatically put symlinks to conda, activate, and deactivate in each
    environment on Unix.
  * On Unix, activate and deactivate now remove the root environment from the
    PATH. This should prevent "bleed through" issues with commands not
    installed in the activated environment but that are installed in the root
    environment. If you have "setup.py develop" installed conda on Unix, you
    should run this command again, as the activate and deactivate scripts have
    changed.
  * Begin work to support Python 3.4.
  * Fix a bug in version comparison
  * Fix usage of sys.stdout and sys.stderr in environments like pythonw on
    Windows where they are nonstandard file descriptors.


2014-03-12   3.2.1:
-------------------
  * fix installing packages with irrational versions
  * fix installation in the api
  * use a logging handler to print the dots


2014-03-11   3.2.0:
-------------------
  * print dots to the screen for progress
  * move logic functions from resolve to logic module


2014-03-07   3.2.0a1:
---------------------
  * conda now uses pseudo-boolean constraints in the SAT solver. This allows
    it to search for all versions at once, rather than only the latest (issue
    #491).
  * Conda contains a brand new logic submodule for converting pseudo-boolean
    constraints into SAT clauses.


2014-03-07   3.1.1:
-------------------
  * check if directory exists, fixed issue #591


2014-03-07   3.1.0:
-------------------
  * local packages in cache are now added to the index, this may be disabled
    by using the --known option, which only makes conda use index metadata
    from the known remote channels
  * add --use-index-cache option to enable using cache of channel index files
  * fix ownership of files when installing as root on Linux
  * conda search: add '.' symbol for extracted (cached) packages


2014-02-20   3.0.6:
-------------------
  * fix 'conda update' taking build number into account


2014-02-17   3.0.5:
-------------------
  * allow packages from create_default_packages to be overridden from the
    command line
  * fixed typo install.py, issue #566
  * try to prevent accidentally installing into a non-root conda environment


2014-02-14   3.0.4:
-------------------
  * conda update: don't try to update packages that are already up-to-date


2014-02-06   3.0.3:
-------------------
  * improve the speed of clean --lock
  * some fixes to conda config
  * more tests added
  * choose the first solution rather than the last when there are more than
    one, since this is more likely to be the one you want.


2014-02-03   3.0.2:
-------------------
  * fix detection of prefix being writable


2014-01-31   3.0.1:
-------------------
  * bug: not having track_features in condarc now uses default again
  * improved test suite
  * remove numpy version being treated special in plan module
  * if the post-link.(bat|sh) fails, don't treat it as though it installed,
    i.e. it is not added to conda-meta
  * fix activate if CONDA_DEFAULT_ENV is invalid
  * fix conda config --get to work with list keys again
  * print the total download size
  * fix a bug that was preventing conda from working in Python 3
  * add ability to run pre-link script, issue #548


2014-01-24   3.0.0:
-------------------
  * removed build, convert, index, and skeleton commands, which are now
    part of the conda-build project: https://github.com/conda/conda-build
  * limited pip integration to `conda list`, that means
    `conda install` no longer calls `pip install` # !!!
  * add ability to call sub-commands named 'conda-x'
  * The -c flag to conda search is now shorthand for --channel, not
    --canonical (this is to be consistent with other conda commands)
  * allow changing location of .condarc file using the CONDARC environment
    variable
  * conda search now shows the channel that the package comes from
  * conda search has a new --platform flag for searching for packages in other
    platforms.
  * remove condarc warnings: issue #526#issuecomment-33195012


2014-01-17   2.3.1:
-------------------
  * add ability create info/no_softlink
  * add conda convert command to convert non-platform-dependent packages from
    one platform to another (experimental)
  * unify create, install, and update code. This adds many features to create
    and update that were previously only available to install. A backwards
    incompatible change is that conda create -f now means --force, not
    --file.


2014-01-16   2.3.0:
-------------------
  * automatically prepend http://conda.binstar.org/ (or the value of
    channel_alias in the .condarc file) to channels whenever the
    channel is not a URL or the word 'defaults or 'system'
  * recipes made with the skeleton pypi command will use setuptools instead of
    distribute
  * re-work the setuptools dependency and entry_point logic so that
    non console_script entry_points for packages with a dependency on
    setuptools will get correct build script with conda skeleton pypi
  * add -m, --mkdir option to conda install
  * add ability to disable soft-linking


2014-01-06   2.2.8:
-------------------
  * add check for chrpath (on Linux) before build is started, see issue #469
  * conda build: fixed ELF headers not being recognized on Python 3
  * fixed issues: #467, #476


2014-01-02   2.2.7:
-------------------
  * fixed bug in conda build related to lchmod not being available on all
    platforms


2013-12-31   2.2.6:
-------------------
  * fix test section for automatic recipe creation from pypi
    using --build-recipe
  * minor Py3k fixes for conda build on Linux
  * copy symlinks as symlinks, issue #437
  * fix explicit install (e.g. from output of `conda list -e`) in root env
  * add pyyaml to the list of packages which can not be removed from root
    environment
  * fixed minor issues: #365, #453


2013-12-17   2.2.5:
-------------------
  * conda build: move broken packages to conda-bld/broken
  * conda config: automatically add the 'defaults' channel
  * conda build: improve error handling for invalid recipe directory
  * add ability to set build string, issue #425
  * fix LD_RUN_PATH not being set on Linux under Python 3,
    see issue #427, thanks peter1000


2013-12-10   2.2.4:
-------------------
  * add support for execution with the -m switch (issue #398), i.e. you
    can execute conda also as: python -m conda
  * add a deactivate script for windows
  * conda build adds .pth-file when it encounters an egg (TODO)
  * add ability to preserve egg directory when building using
        build/preserve_egg_dir: True
  * allow track_features in ~/.condarc
  * Allow arbitrary source, issue #405
  * fixed minor issues: #393, #402, #409, #413


2013-12-03   2.2.3:
-------------------
  * add "foreign mode", i.e. disallow install of certain packages when
    using a "foreign" Python, such as the system Python
  * remove activate/deactivate from source tarball created by sdist.sh,
    in order to not overwrite activate script from virtualenvwrapper


2013-11-27   2.2.2:
-------------------
  * remove ARCH environment variable for being able to change architecture
  * add PKG_NAME, PKG_VERSION to environment when running build.sh,
    .<name>-post-link.sh and .<name>-pre-unlink.sh


2013-11-15   2.2.1:
-------------------
  * minor fixes related to make conda pip installable
  * generated conda meta-data missing 'files' key, fixed issue #357


2013-11-14   2.2.0:
-------------------
  * add conda init command, to allow installing conda via pip
  * fix prefix being replaced by placeholder after conda build on Unix
  * add 'use_pip' to condarc configuration file
  * fixed activate on Windows to set CONDA_DEFAULT_ENV
  * allow setting "always_yes: True" in condarc file, which implies always
    using the --yes option whenever asked to proceed


2013-11-07   2.1.0:
-------------------
  * fix rm_egg_dirs so that the .egg_info file can be a zip file
  * improve integration with pip
      * conda list now shows pip installed packages
      * conda install will try to install via "pip install" if no
        conda package is available (unless --no-pip is provided)
      * conda build has a new --build-recipe option which
        will create a recipe (stored in <root>/conda-recipes) from pypi
        then build a conda package (and install it)
      * pip list and pip install only happen if pip is installed
  * enhance the locking mechanism so that conda can call itself in the same
    process.


2013-11-04   2.0.4:
-------------------
  * ensure lowercase name when generating package info, fixed issue #329
  * on Windows, handle the .nonadmin files


2013-10-28   2.0.3:
-------------------
  * update bundle format
  * fix bug when displaying packages to be downloaded (thanks Crystal)


2013-10-27   2.0.2:
-------------------
  * add --index-cache option to clean command, see issue #321
  * use RPATH (instead of RUNPATH) when building packages on Linux


2013-10-23   2.0.1:
-------------------
  * add --no-prompt option to conda skeleton pypi
  * add create_default_packages to condarc (and --no-default-packages option
    to create command)


2013-10-01   2.0.0:
-------------------
  * added user/root mode and ability to soft-link across filesystems
  * added create --clone option for copying local environments
  * fixed behavior when installing into an environment which does not
    exist yet, i.e. an error occurs
  * fixed install --no-deps option
  * added --export option to list command
  * allow building of packages in "user mode"
  * regular environment locations now used for build and test
  * add ability to disallow specification names
  * add ability to read help messages from a file when install location is RO
  * restore backwards compatibility of share/clone for conda-api
  * add new conda bundle command and format
  * pass ARCH environment variable to build scripts
  * added progress bar to source download for conda build, issue #230
  * added ability to use url instead of local file to conda install --file
    and conda create --file options


2013-09-06   1.9.1:
-------------------
  * fix bug in new caching of repodata index


2013-09-05   1.9.0:
-------------------
  * add caching of repodata index
  * add activate command on Windows
  * add conda package --which option, closes issue 163
  * add ability to install file which contains multiple packages, issue 256
  * move conda share functionality to conda package --share
  * update documentation
  * improve error messages when external dependencies are unavailable
  * add implementation for issue 194: post-link or pre-unlink may append
    to a special file ${PREFIX}/.messages.txt for messages, which is display
    to the user's console after conda completes all actions
  * add conda search --outdated option, which lists only installed packages
    for which newer versions are available
  * fixed numerous Py3k issues, in particular with the build command


2013-08-16   1.8.2:
-------------------
  * add conda build --check option
  * add conda clean --lock option
  * fixed error in recipe causing conda traceback, issue 158
  * fixes conda build error in Python 3, issue 238
  * improve error message when test command fails, as well as issue 229
  * disable Python (and other packages which are used by conda itself)
    to be updated in root environment on Windows
  * simplified locking, in particular locking should never crash conda
    when files cannot be created due to permission problems


2013-08-07   1.8.1:
-------------------
  * fixed conda update for no arguments, issue 237
  * fix setting prefix before calling should_do_win_subprocess()
    part of issue 235
  * add basic subversion support when building
  * add --output option to conda build


2013-07-31   1.8.0:
-------------------
  * add Python 3 support (thanks almarklein)
  * add Mercurial support when building from source (thanks delicb)
  * allow Python (and other packages which are used by conda itself)
    to be updated in root environment on Windows
  * add conda config command
  * add conda clean command
  * removed the conda pip command
  * improve locking to be finer grained
  * made activate/deactivate work with zsh (thanks to mika-fischer)
  * allow conda build to take tarballs containing a recipe as arguments
  * add PKG_CONFIG_PATH to build environment variables
  * fix entry point scripts pointing to wrong python when building Python 3
    packages
  * allow source/sha1 in meta.yaml, issue 196
  * more informative message when there are unsatisfiable package
    specifications
  * ability to set the proxy urls in condarc
  * conda build asks to upload to binstar. This can also be configured by
    changing binstar_upload in condarc.
  * basic tab completion if the argcomplete package is installed and eval
    "$(register-python-argcomplete conda)" is added to the bash profile.


2013-07-02   1.7.2:
-------------------
  * fixed conda update when packages include a post-link step which was
    caused by subprocess being lazily imported, fixed by 0d0b860
  * improve error message when 'chrpath' or 'patch' is not installed and
    needed by build framework
  * fixed sharing/cloning being broken (issue 179)
  * add the string LOCKERROR to the conda lock error message


2013-06-21   1.7.1:
-------------------
  * fix "executable" not being found on Windows when ending with .bat when
    launching application
  * give a better error message from when a repository does not exist


2013-06-20   1.7.0:
-------------------
  * allow ${PREFIX} in app_entry
  * add binstar upload information after conda build finishes


2013-06-20   1.7.0a2:
---------------------
  * add global conda lock file for only allowing one instance of conda
    to run at the same time
  * add conda skeleton command to create recipes from PyPI
  * add ability to run post-link and pre-unlink script


2013-06-13   1.7.0a1:
---------------------
  * add ability to build conda packages from "recipes", using the conda build
    command, for some examples, see:
    https://github.com/ContinuumIO/conda-recipes
  * fixed bug in conda install --force
  * conda update command no longer uses anaconda as default package name
  * add proxy support
  * added application API to conda.api module
  * add -c/--channel and --override-channels flags (issue 121).
  * add default and system meta-channels, for use in .condarc and with -c
    (issue 122).
  * fixed ability to install ipython=0.13.0 (issue 130)


2013-06-05   1.6.0:
-------------------
  * update package command to reflect changes in repodata
  * fixed refactoring bugs in share/clone
  * warn when anaconda processes are running on install in Windows (should
    fix most permissions errors on Windows)


2013-05-31   1.6.0rc2:
----------------------
  * conda with no arguments now prints help text (issue 111)
  * don't allow removing conda from root environment
  * conda update python does no longer update to Python 3, also ensure that
    conda itself is always installed into the root environment (issue 110)


2013-05-30   1.6.0rc1:
----------------------
  * major internal refactoring
  * use new "depends" key in repodata
  * uses pycosat to solve constraints more efficiently
  * add hard-linking on Windows
  * fixed linking across filesystems (issue 103)
  * add conda remove --features option
  * added more tests, in particular for new dependency resolver
  * add internal DSL to perform install actions
  * add package size to download preview
  * add conda install --force and --no-deps options
  * fixed conda help command
  * add conda remove --all option for removing entire environment
  * fixed source activate on systems where sourcing a gives "bash" as $0
  * add information about installed versions to conda search command
  * removed known "locations"
  * add output about installed packages when update and install do nothing
  * changed default when prompted for y/n in CLI to yes


2013-04-29   1.5.2:
-------------------
  * fixed issue 59: bad error message when pkgs dir is not writable


2013-04-19   1.5.1:
-------------------
  * fixed issue 71 and (73 duplicate): not being able to install packages
    starting with conda (such as 'conda-api')
  * fixed issue 69 (not being able to update Python / NumPy)
  * fixed issue 76 (cannot install mkl on OSX)


2013-03-22   1.5.0:
-------------------
  * add conda share and clone commands
  * add (hidden) --output-json option to clone, share and info commands
    to support the conda-api package
  * add repo sub-directory type 'linux-armv6l'


2013-03-12   1.4.6:
-------------------
  * fixed channel selection (issue #56)


2013-03-11   1.4.5:
-------------------
  * fix issue #53 with install for meta packages
  * add -q/--quiet option to update command


2013-03-09   1.4.4:
-------------------
  * use numpy 1.7 as default on all platfroms


2013-03-09   1.4.3:
-------------------
  * fixed bug in conda.builder.share.clone_bundle()


2013-03-08   1.4.2:
-------------------
  * feature selection fix for update
  * Windows: don't allow linking or unlinking python from the root
             environment because the file lock, see issue #42


2013-03-07   1.4.1:
-------------------
  * fix some feature selection bugs
  * never exit in activate and deactivate
  * improve help and error messages


2013-03-05   1.4.0:
-------------------
  * fixed conda pip NAME==VERSION
  * added conda info --license option
  * add source activate and deactivate commands
  * rename the old activate and deactivate to link and unlink
  * add ability for environments to track "features"
  * add ability to distinguish conda build packages from Anaconda
    packages by adding a "file_hash" meta-data field in info/index.json
  * add conda.builder.share module


2013-02-05   1.3.5:
-------------------
  * fixed detecting untracked files on Windows
  * removed backwards compatibility to conda 1.0 version


2013-01-28   1.3.4:
-------------------
  * fixed conda installing itself into environments (issue #10)
  * fixed non-existing channels being silently ignored (issue #12)
  * fixed trailing slash in ~/.condarc file cause crash (issue #13)
  * fixed conda list not working when ~/.condarc is missing (issue #14)
  * fixed conda install not working for Python 2.6 environment (issue #17)
  * added simple first cut implementation of remove command (issue #11)
  * pip, build commands: only package up new untracked files
  * allow a system-wide <sys.prefix>/.condarc (~/.condarc takes precedence)
  * only add pro channel is no condarc file exists (and license is valid)


2013-01-23   1.3.3:
-------------------
  * fix conda create not filtering channels correctly
  * remove (hidden) --test and --testgui options


2013-01-23   1.3.2:
-------------------
  * fix deactivation of packages with same build number
    note that conda upgrade did not suffer from this problem, as was using
    separate logic


2013-01-22   1.3.1:
-------------------
  * fix bug in conda update not installing new dependencies


2013-01-22   1.3.0:
-------------------
  * added conda package command
  * added conda index command
  * added -c, --canonical option to list and search commands
  * fixed conda --version on Windows
  * add this changelog


2012-11-21   1.2.1:
-------------------
  * remove ambiguity from conda update command


2012-11-20   1.2.0:
-------------------
  * "conda upgrade" now updates from AnacondaCE to Anaconda (removed
    upgrade2pro
  * add versioneer


2012-11-13   1.1.0:
-------------------
  * Many new features implemented by Bryan


2012-09-06   1.0.0:
-------------------
  * initial release<|MERGE_RESOLUTION|>--- conflicted
+++ resolved
@@ -1,4 +1,3 @@
-<<<<<<< HEAD
 ## 4.4.6 (2017-12-31)
 
 ### Bug Fixes
@@ -326,13 +325,13 @@
 * resolve #6431 always add env_vars to info_dict (4.4.0rc3) (#6436)
 * move shell inside conda directory (4.4.0) (#6479)
 * remove dead code (4.4.0) (#6489)
-=======
+
+
 ## 4.3.32 (unreleased)
 
 ### Bug Fixes
 * fix #6057 unlink-link order for python noarch packages on windows (#6277)
 * fix #6509 custom_channels incorrect in 'conda config --show' (#6510)
->>>>>>> 67dedcf3
 
 
 ## 4.3.31 (2017-12-15)
